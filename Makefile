# Copyright (c) 2018 SAP SE or an SAP affiliate company. All rights reserved.
#
# Licensed under the Apache License, Version 2.0 (the "License");
# you may not use this file except in compliance with the License.
# You may obtain a copy of the License at
#
#      http://www.apache.org/licenses/LICENSE-2.0
#
# Unless required by applicable law or agreed to in writing, software
# distributed under the License is distributed on an "AS IS" BASIS,
# WITHOUT WARRANTIES OR CONDITIONS OF ANY KIND, either express or implied.
# See the License for the specific language governing permissions and
# limitations under the License.

IMAGE_REPOSITORY   := eu.gcr.io/gardener-project/gardener/machine-controller-manager
IMAGE_TAG          := $(shell cat VERSION)
COVERPROFILE       := test/output/coverprofile.out

CONTROL_NAMESPACE  := default
CONTROL_KUBECONFIG := dev/target-kubeconfig.yaml
TARGET_KUBECONFIG  := dev/target-kubeconfig.yaml

#########################################
# Rules for local development scenarios #
#########################################

.PHONY: start
start:
	@go run cmd/machine-controller-manager/controller_manager.go \
			--control-kubeconfig=$(CONTROL_KUBECONFIG) \
			--target-kubeconfig=$(TARGET_KUBECONFIG) \
			--namespace=$(CONTROL_NAMESPACE) \
			--safety-up=2 \
			--safety-down=1 \
			--machine-creation-timeout=20m \
			--machine-drain-timeout=5m \
			--machine-pv-detach-timeout=2m \
			--machine-health-timeout=10m \
			--machine-safety-apiserver-statuscheck-timeout=30s \
			--machine-safety-apiserver-statuscheck-period=1m \
			--machine-safety-orphan-vms-period=30m \
			--machine-safety-overshooting-period=1m \
			--v=2

#################################################################
# Rules related to binary build, Docker image build and release #
#################################################################

.PHONY: revendor
revendor:
<<<<<<< HEAD
	@dep ensure -update -v
=======
	@GO111MODULE=on go mod vendor
	@GO111MODULE=on go mod tidy
>>>>>>> 8bdab54a

.PHONY: build
build:
	@.ci/build

.PHONY: build-local
build-local:
	@env LOCAL_BUILD=1 .ci/build

.PHONY: release
release: build build-local docker-image docker-login docker-push rename-binaries

.PHONY: docker-image
docker-images:
	@if [[ ! -f bin/rel/machine-controller-manager ]]; then echo "No binary found. Please run 'make build'"; false; fi
	@docker build -t $(IMAGE_REPOSITORY):$(IMAGE_TAG) --rm .

.PHONY: docker-login
docker-login:
	@gcloud auth activate-service-account --key-file .kube-secrets/gcr/gcr-readwrite.json

.PHONY: docker-push
docker-push:
	@if ! docker images $(IMAGE_REPOSITORY) | awk '{ print $$2 }' | grep -q -F $(IMAGE_TAG); then echo "$(IMAGE_REPOSITORY) version $(IMAGE_TAG) is not yet built. Please run 'make docker-images'"; false; fi
	@gcloud docker -- push $(IMAGE_REPOSITORY):$(IMAGE_TAG)

.PHONY: rename-binaries
rename-binaries:
	@if [[ -f bin/machine-controller-manager ]]; then cp bin/machine-controller-manager machine-controller-manager-darwin-amd64; fi
	@if [[ -f bin/rel/machine-controller-manager ]]; then cp bin/rel/machine-controller-manager machine-controller-manager-linux-amd64; fi

.PHONY: clean
clean:
	@rm -rf bin/
	@rm -f *linux-amd64
	@rm -f *darwin-amd64

#####################################################################
# Rules for verification, formatting, linting, testing and cleaning #
#####################################################################

.PHONY: verify
verify: check test

.PHONY: check
check:
	@.ci/check

.PHONY: test
test:
	@.ci/test

.PHONY: test-unit
test-unit:
	@SKIP_INTEGRATION_TESTS=X .ci/test

.PHONY: test-integration
test-integration:
	@SKIP_UNIT_TESTS=X .ci/test

.PHONY: show-coverage
show-coverage:
	@if [ ! -f $(COVERPROFILE) ]; then echo "$(COVERPROFILE) is not yet built. Please run 'COVER=true make test'"; false; fi
	go tool cover -html $(COVERPROFILE)

.PHONY: test-clean
test-clean:
	@find . -name "*.coverprofile" -type f -delete
	@rm -f $(COVERPROFILE)<|MERGE_RESOLUTION|>--- conflicted
+++ resolved
@@ -48,12 +48,8 @@
 
 .PHONY: revendor
 revendor:
-<<<<<<< HEAD
-	@dep ensure -update -v
-=======
 	@GO111MODULE=on go mod vendor
 	@GO111MODULE=on go mod tidy
->>>>>>> 8bdab54a
 
 .PHONY: build
 build:
