--- conflicted
+++ resolved
@@ -419,121 +419,7 @@
 
 		c.checkMachineClass(
 			machineClassInterface,
-<<<<<<< HEAD
 			machineClass.SecretRef,
-=======
-			machineClass.Spec.SecretRef,
-			machineClass.Name,
-			machineClass.Kind,
-		)
-	}
-}
-
-// checkOSMachineClass checks for orphan VMs in OSMachinesClasses
-func (c *controller) checkOSMachineClass() {
-	OSMachineClasses, err := c.openStackMachineClassLister.List(labels.Everything())
-	if err != nil {
-		glog.Error("SafetyController: Error while trying to LIST machineClasses ", err)
-		return
-	}
-
-	for _, machineClass := range OSMachineClasses {
-
-		var machineClassInterface interface{}
-		machineClassInterface = machineClass
-
-		c.checkMachineClass(
-			machineClassInterface,
-			machineClass.Spec.SecretRef,
-			machineClass.Name,
-			machineClass.Kind,
-		)
-	}
-}
-
-// checkOSMachineClass checks for orphan VMs in AzureMachinesClasses
-func (c *controller) checkAzureMachineClass() {
-	AzureMachineClasses, err := c.azureMachineClassLister.List(labels.Everything())
-	if err != nil {
-		glog.Error("SafetyController: Error while trying to LIST machineClasses ", err)
-		return
-	}
-
-	for _, machineClass := range AzureMachineClasses {
-
-		var machineClassInterface interface{}
-		machineClassInterface = machineClass
-
-		c.checkMachineClass(
-			machineClassInterface,
-			machineClass.Spec.SecretRef,
-			machineClass.Name,
-			machineClass.Kind,
-		)
-	}
-}
-
-// checkGCPMachineClass checks for orphan VMs in GCPMachinesClasses
-func (c *controller) checkGCPMachineClass() {
-	GCPMachineClasses, err := c.gcpMachineClassLister.List(labels.Everything())
-	if err != nil {
-		glog.Error("SafetyController: Error while trying to LIST machineClasses ", err)
-		return
-	}
-
-	for _, machineClass := range GCPMachineClasses {
-
-		var machineClassInterface interface{}
-		machineClassInterface = machineClass
-
-		c.checkMachineClass(
-			machineClassInterface,
-			machineClass.Spec.SecretRef,
-			machineClass.Name,
-			machineClass.Kind,
-		)
-	}
-}
-
-// checkAlicloudMachineClass checks for orphan VMs in AlicloudMachinesClasses
-func (c *controller) checkAlicloudMachineClass() {
-	AlicloudMachineClasses, err := c.alicloudMachineClassLister.List(labels.Everything())
-	if err != nil {
-		glog.Error("SafetyController: Error while trying to LIST machineClasses ", err)
-		return
-	}
-
-	for _, machineClass := range AlicloudMachineClasses {
-
-		var machineClassInterface interface{}
-		machineClassInterface = machineClass
-
-		c.checkMachineClass(
-			machineClassInterface,
-			machineClass.Spec.SecretRef,
-			machineClass.Name,
-			machineClass.Kind,
-		)
-	}
-}
-
-// checkPacketMachineClass checks for orphan VMs in PacketMachinesClasses
-func (c *controller) checkPacketMachineClass() {
-	PacketMachineClasses, err := c.packetMachineClassLister.List(labels.Everything())
-	if err != nil {
-		glog.Error("SafetyController: Error while trying to LIST machineClasses ", err)
-		return
-	}
-
-	for _, machineClass := range PacketMachineClasses {
-
-		var machineClassInterface interface{}
-		machineClassInterface = machineClass
-
-		c.checkMachineClass(
-			machineClassInterface,
-			machineClass.Spec.SecretRef,
->>>>>>> 09dc94ae
 			machineClass.Name,
 			machineClass.Kind,
 		)
@@ -565,12 +451,8 @@
 
 	listOfVMs, err := dvr.ListMachines()
 	if err != nil {
-<<<<<<< HEAD
 		glog.Warningf("Orphan VM handler is not running. Failed to list VMs at provider. \nErr - %s", err)
 		return
-=======
-		glog.Errorf("SafetyController: Failed to LIST VMs at provider. Error: %s", err)
->>>>>>> 09dc94ae
 	}
 
 	// Making sure that its not a VM just being created, machine object not yet updated at API server
