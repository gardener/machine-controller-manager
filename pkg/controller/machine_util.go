--- conflicted
+++ resolved
@@ -115,123 +115,7 @@
 			glog.V(2).Info("Secret reference not found")
 			return MachineClass, secretRef, err
 		}
-<<<<<<< HEAD
 	} else {
-=======
-	case "GCPMachineClass":
-		GCPMachineClass, err := c.gcpMachineClassLister.GCPMachineClasses(c.namespace).Get(classSpec.Name)
-		if err != nil {
-			glog.V(2).Infof("GCPMachineClass %q not found. Skipping. %v", classSpec.Name, err)
-			return MachineClass, secretRef, err
-		}
-		MachineClass = GCPMachineClass
-
-		// Validate GCPMachineClass
-		internalGCPMachineClass := &machineapi.GCPMachineClass{}
-		err = c.internalExternalScheme.Convert(GCPMachineClass, internalGCPMachineClass, nil)
-		if err != nil {
-			glog.V(2).Info("Error in scheme conversion")
-			return MachineClass, secretRef, err
-		}
-
-		validationerr := validation.ValidateGCPMachineClass(internalGCPMachineClass)
-		if validationerr.ToAggregate() != nil && len(validationerr.ToAggregate().Errors()) > 0 {
-			glog.V(2).Infof("Validation of GCPMachineClass failed %s", validationerr.ToAggregate().Error())
-			return MachineClass, secretRef, nil
-		}
-
-		// Get secretRef
-		secretRef, err = c.getSecret(GCPMachineClass.Spec.SecretRef, GCPMachineClass.Name)
-		if err != nil || secretRef == nil {
-			glog.V(2).Info("Secret reference not found")
-			return MachineClass, secretRef, err
-		}
-	case "OpenStackMachineClass":
-		OpenStackMachineClass, err := c.openStackMachineClassLister.OpenStackMachineClasses(c.namespace).Get(classSpec.Name)
-		if err != nil {
-			glog.V(2).Infof("OpenStackMachineClass %q not found. Skipping. %v", classSpec.Name, err)
-			return MachineClass, secretRef, err
-		}
-		MachineClass = OpenStackMachineClass
-
-		// Validate OpenStackMachineClass
-		internalOpenStackMachineClass := &machineapi.OpenStackMachineClass{}
-		err = c.internalExternalScheme.Convert(OpenStackMachineClass, internalOpenStackMachineClass, nil)
-		if err != nil {
-			glog.V(2).Info("Error in scheme conversion")
-			return MachineClass, secretRef, err
-		}
-
-		validationerr := validation.ValidateOpenStackMachineClass(internalOpenStackMachineClass)
-		if validationerr.ToAggregate() != nil && len(validationerr.ToAggregate().Errors()) > 0 {
-			glog.V(2).Infof("Validation of OpenStackMachineClass failed %s", validationerr.ToAggregate().Error())
-			return MachineClass, secretRef, nil
-		}
-
-		// Get secretRef
-		secretRef, err = c.getSecret(OpenStackMachineClass.Spec.SecretRef, OpenStackMachineClass.Name)
-		if err != nil || secretRef == nil {
-			glog.V(2).Info("Secret reference not found")
-			return MachineClass, secretRef, err
-		}
-	case "AlicloudMachineClass":
-		AlicloudMachineClass, err := c.alicloudMachineClassLister.AlicloudMachineClasses(c.namespace).Get(classSpec.Name)
-		if err != nil {
-			glog.V(2).Infof("AlicloudMachineClass %q/%q not found. Skipping. %v", c.namespace, classSpec.Name, err)
-			return MachineClass, secretRef, err
-		}
-		MachineClass = AlicloudMachineClass
-
-		// Validate AlicloudMachineClass
-		internalAlicloudMachineClass := &machineapi.AlicloudMachineClass{}
-		err = c.internalExternalScheme.Convert(AlicloudMachineClass, internalAlicloudMachineClass, nil)
-		if err != nil {
-			glog.V(2).Info("Error in scheme conversion")
-			return MachineClass, secretRef, err
-		}
-
-		validationerr := validation.ValidateAlicloudMachineClass(internalAlicloudMachineClass)
-		if validationerr.ToAggregate() != nil && len(validationerr.ToAggregate().Errors()) > 0 {
-			glog.V(2).Infof("Validation of AlicloudMachineClass failed %s", validationerr.ToAggregate().Error())
-			return MachineClass, secretRef, nil
-		}
-
-		// Get secretRef
-		secretRef, err = c.getSecret(AlicloudMachineClass.Spec.SecretRef, AlicloudMachineClass.Name)
-		if err != nil || secretRef == nil {
-			glog.V(2).Info("Secret reference not found")
-			return MachineClass, secretRef, err
-		}
-	case "PacketMachineClass":
-		PacketMachineClass, err := c.packetMachineClassLister.PacketMachineClasses(c.namespace).Get(classSpec.Name)
-		if err != nil {
-			glog.V(2).Infof("PacketMachineClass %q/%q not found. Skipping. %v", c.namespace, classSpec.Name, err)
-			return MachineClass, secretRef, err
-		}
-		MachineClass = PacketMachineClass
-
-		// Validate AlicloudMachineClass
-		internalPacketMachineClass := &machineapi.PacketMachineClass{}
-		err = c.internalExternalScheme.Convert(PacketMachineClass, internalPacketMachineClass, nil)
-		if err != nil {
-			glog.V(2).Info("Error in scheme conversion")
-			return MachineClass, secretRef, err
-		}
-
-		validationerr := validation.ValidatePacketMachineClass(internalPacketMachineClass)
-		if validationerr.ToAggregate() != nil && len(validationerr.ToAggregate().Errors()) > 0 {
-			glog.V(2).Infof("Validation of PacketMachineClass failed %s", validationerr.ToAggregate().Error())
-			return MachineClass, secretRef, nil
-		}
-
-		// Get secretRef
-		secretRef, err = c.getSecret(PacketMachineClass.Spec.SecretRef, PacketMachineClass.Name)
-		if err != nil || secretRef == nil {
-			glog.V(2).Info("Secret reference not found")
-			return MachineClass, secretRef, err
-		}
-	default:
->>>>>>> 09dc94ae
 		glog.V(2).Infof("ClassKind %q not found", classSpec.Kind)
 	}
 	return MachineClass, secretRef, nil
