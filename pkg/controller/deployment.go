/*
Copyright 2015 The Kubernetes Authors.

Licensed under the Apache License, Version 2.0 (the "License");
you may not use this file except in compliance with the License.
You may obtain a copy of the License at

    http://www.apache.org/licenses/LICENSE-2.0

Unless required by applicable law or agreed to in writing, software
distributed under the License is distributed on an "AS IS" BASIS,
WITHOUT WARRANTIES OR CONDITIONS OF ANY KIND, either express or implied.
See the License for the specific language governing permissions and
limitations under the License.

This file was copied and modified from the kubernetes/kubernetes project
https://github.com/kubernetes/kubernetes/release-1.8/pkg/controller/deployment/deployment_controller.go

Modifications Copyright (c) 2017 SAP SE or an SAP affiliate company. All rights reserved.
*/

// Package controller is used to provide the core functionalities of machine-controller-manager
package controller

import (
	"fmt"
	"reflect"
	"sync"
	"time"

	"github.com/golang/glog"

	v1 "k8s.io/api/core/v1"
	"k8s.io/apimachinery/pkg/api/errors"
	metav1 "k8s.io/apimachinery/pkg/apis/meta/v1"
	"k8s.io/apimachinery/pkg/labels"
	"k8s.io/apimachinery/pkg/types"
	utilruntime "k8s.io/apimachinery/pkg/util/runtime"
	"k8s.io/apimachinery/pkg/util/sets"
	"k8s.io/client-go/tools/cache"

	"github.com/gardener/machine-controller-manager/pkg/apis/machine"
	"github.com/gardener/machine-controller-manager/pkg/apis/machine/v1alpha1"
	"github.com/gardener/machine-controller-manager/pkg/apis/machine/validation"
)

// controllerKind contains the schema.GroupVersionKind for this controller type.
var controllerKind = v1alpha1.SchemeGroupVersion.WithKind("MachineDeployment")

// GroupVersionKind is the version kind used to identify objects managed by machine-controller-manager
var GroupVersionKind = "machine.sapcloud.io/v1alpha1"

func (dc *controller) addMachineDeployment(obj interface{}) {
	d := obj.(*v1alpha1.MachineDeployment)
	glog.V(4).Infof("Adding machine deployment %s", d.Name)
	dc.enqueueMachineDeployment(d)
}

func (dc *controller) updateMachineDeployment(old, cur interface{}) {
	oldD := old.(*v1alpha1.MachineDeployment)
	curD := cur.(*v1alpha1.MachineDeployment)
	glog.V(4).Infof("Updating machine deployment %s", oldD.Name)
	dc.enqueueMachineDeployment(curD)
}

func (dc *controller) deleteMachineDeployment(obj interface{}) {
	d, ok := obj.(*v1alpha1.MachineDeployment)
	if !ok {
		tombstone, ok := obj.(cache.DeletedFinalStateUnknown)
		if !ok {
			//utilruntime.HandleError(fmt.Errorf("Couldn't get object from tombstone %#v", obj))
			return
		}
		d, ok = tombstone.Obj.(*v1alpha1.MachineDeployment)
		if !ok {
			utilruntime.HandleError(fmt.Errorf("Tombstone contained object that is not a Machine Deployment %#v", obj))
			return
		}
	}
	glog.V(4).Infof("Deleting machine deployment %s", d.Name)
	dc.enqueueMachineDeployment(d)
}

// addMachineSet enqueues the deployment that manages a MachineSet when the MachineSet is created.
func (dc *controller) addMachineSetToDeployment(obj interface{}) {
	is := obj.(*v1alpha1.MachineSet)

	if is.DeletionTimestamp != nil {
		// On a restart of the controller manager, it's possible for an object to
		// show up in a state that is already pending deletion.
		dc.deleteMachineSetToDeployment(is)
		return
	}

	// If it has a ControllerRef, that's all that matters.
	if controllerRef := metav1.GetControllerOf(is); controllerRef != nil {
		d := dc.resolveDeploymentControllerRef(is.Namespace, controllerRef)
		if d == nil {
			return
		}
		glog.V(4).Infof("MachineSet %s added.", is.Name)
		dc.enqueueMachineDeployment(d)
		return
	}

	// Otherwise, it's an orphan. Get a list of all matching Deployments and sync
	// them to see if anyone wants to adopt it.
	ds := dc.getMachineDeploymentsForMachineSet(is)
	if len(ds) == 0 {
		return
	}
	glog.V(4).Infof("Orphan MachineSet %s added.", is.Name)
	for _, d := range ds {
		dc.enqueueMachineDeployment(d)
	}
}

// getDeploymentsForMachineSet returns a list of Deployments that potentially
// match a MachineSet.
func (dc *controller) getMachineDeploymentsForMachineSet(machineSet *v1alpha1.MachineSet) []*v1alpha1.MachineDeployment {
	deployments, err := dc.GetMachineDeploymentsForMachineSet(machineSet)
	if err != nil || len(deployments) == 0 {
		return nil
	}
	// Because all MachineSet's belonging to a deployment should have a unique label key,
	// there should never be more than one deployment returned by the above method.
	// If that happens we should probably dynamically repair the situation by ultimately
	// trying to clean up one of the controllers, for now we just return the older one
	if len(deployments) > 1 {
		// ControllerRef will ensure we don't do anything crazy, but more than one
		// item in this list nevertheless constitutes user error.
		glog.V(4).Infof("user error! more than one deployment is selecting machine set %s with labels: %#v, returning %s",
			machineSet.Name, machineSet.Labels, deployments[0].Name)
	}
	return deployments
}

// updateMachineSet figures out what deployment(s) manage a MachineSet when the MachineSet
// is updated and wake them up. If the anything of the MachineSets have changed, we need to
// awaken both the old and new deployments. old and cur must be *extensions.MachineSet
// types.
func (dc *controller) updateMachineSetToDeployment(old, cur interface{}) {
	curMachineSet := cur.(*v1alpha1.MachineSet)
	oldMachineSet := old.(*v1alpha1.MachineSet)
	if curMachineSet.ResourceVersion == oldMachineSet.ResourceVersion {
		// Periodic resync will send update events for all known machine sets.
		// Two different versions of the same machine set will always have different RVs.
		return
	}

	curControllerRef := metav1.GetControllerOf(curMachineSet)
	oldControllerRef := metav1.GetControllerOf(oldMachineSet)
	controllerRefChanged := !reflect.DeepEqual(curControllerRef, oldControllerRef)
	if controllerRefChanged && oldControllerRef != nil {
		// The ControllerRef was changed. Sync the old controller, if any.
		if d := dc.resolveDeploymentControllerRef(oldMachineSet.Namespace, oldControllerRef); d != nil {
			dc.enqueueMachineDeployment(d)
		}
	}

	// If it has a ControllerRef, that's all that matters.
	if curControllerRef != nil {
		d := dc.resolveDeploymentControllerRef(curMachineSet.Namespace, curControllerRef)
		if d == nil {
			return
		}
		glog.V(4).Infof("MachineSet %s updated.", curMachineSet.Name)
		dc.enqueueMachineDeployment(d)
		return
	}

	// Otherwise, it's an orphan. If anything changed, sync matching controllers
	// to see if anyone wants to adopt it now.
	labelChanged := !reflect.DeepEqual(curMachineSet.Labels, oldMachineSet.Labels)
	if labelChanged || controllerRefChanged {
		ds := dc.getMachineDeploymentsForMachineSet(curMachineSet)
		if len(ds) == 0 {
			return
		}
		glog.V(4).Infof("Orphan MachineSet %s updated.", curMachineSet.Name)
		for _, d := range ds {
			dc.enqueueMachineDeployment(d)
		}
	}
}

// deleteMachineSet enqueues the deployment that manages a MachineSet when
// the MachineSet is deleted. obj could be an *v1alpha1.MachineSet, or
// a DeletionFinalStateUnknown marker item.
func (dc *controller) deleteMachineSetToDeployment(obj interface{}) {
	machineSet, ok := obj.(*v1alpha1.MachineSet)

	// When a delete is dropped, the relist will notice a Machine in the store not
	// in the list, leading to the insertion of a tombstone object which contains
	// the deleted key/value. Note that this value might be stale. If the MachineSet
	// changed labels the new deployment will not be woken up till the periodic resync.
	if !ok {
		tombstone, ok := obj.(cache.DeletedFinalStateUnknown)
		if !ok {
			utilruntime.HandleError(fmt.Errorf("Couldn't get object from tombstone %#v", obj))
			return
		}
		machineSet, ok = tombstone.Obj.(*v1alpha1.MachineSet)
		if !ok {
			utilruntime.HandleError(fmt.Errorf("Tombstone contained object that is not a MachineSet %#v", obj))
			return
		}
	}

	controllerRef := metav1.GetControllerOf(machineSet)
	if controllerRef == nil {
		// No controller should care about orphans being deleted.
		return
	}
	d := dc.resolveDeploymentControllerRef(machineSet.Namespace, controllerRef)
	if d == nil {
		return
	}
	glog.V(4).Infof("MachineSet %s deleted.", machineSet.Name)
	dc.enqueueMachineDeployment(d)
}

// deleteMachine will enqueue a Recreate Deployment once all of its Machines have stopped running.
func (dc *controller) deleteMachineToMachineDeployment(obj interface{}) {
	machine, ok := obj.(*v1alpha1.Machine)

	// When a delete is dropped, the relist will notice a Machine in the store not
	// in the list, leading to the insertion of a tombstone object which contains
	// the deleted key/value. Note that this value might be stale. If the Machine
	// changed labels the new deployment will not be woken up till the periodic resync.
	if !ok {
		tombstone, ok := obj.(cache.DeletedFinalStateUnknown)
		if !ok {
			utilruntime.HandleError(fmt.Errorf("Couldn't get object from tombstone %#v", obj))
			return
		}
		machine, ok = tombstone.Obj.(*v1alpha1.Machine)
		if !ok {
			utilruntime.HandleError(fmt.Errorf("Tombstone contained object that is not a machine %#v", obj))
			return
		}
	}
	glog.V(4).Infof("Machine %s deleted.", machine.Name)
	if d := dc.getMachineDeploymentForMachine(machine); d != nil && d.Spec.Strategy.Type == v1alpha1.RecreateMachineDeploymentStrategyType {
		// Sync if this Deployment now has no more Machines.
		machineSets, err := ListMachineSets(d, IsListFromClient(dc.controlMachineClient))
		if err != nil {
			return
		}
		machineMap, err := dc.getMachineMapForMachineDeployment(d, machineSets)
		if err != nil {
			return
		}
		numMachines := 0
		for _, machineList := range machineMap {
			numMachines += len(machineList.Items)
		}
		if numMachines == 0 {
			dc.enqueueMachineDeployment(d)
		}
	}
}

func (dc *controller) enqueueMachineDeployment(deployment *v1alpha1.MachineDeployment) {
	key, err := KeyFunc(deployment)
	if err != nil {
		utilruntime.HandleError(fmt.Errorf("Couldn't get key for object %#v: %v", deployment, err))
		return
	}

	dc.machineDeploymentQueue.Add(key)
}

func (dc *controller) enqueueRateLimited(deployment *v1alpha1.MachineDeployment) {
	key, err := KeyFunc(deployment)
	if err != nil {
		utilruntime.HandleError(fmt.Errorf("Couldn't get key for object %#v: %v", deployment, err))
		return
	}

	dc.machineDeploymentQueue.AddRateLimited(key)
}

//  enqueueMachineDeploymentAfter will enqueue a deployment after the provided amount of time.
func (dc *controller) enqueueMachineDeploymentAfter(deployment *v1alpha1.MachineDeployment, after time.Duration) {
	key, err := KeyFunc(deployment)
	if err != nil {
		utilruntime.HandleError(fmt.Errorf("Couldn't get key for object %#v: %v", deployment, err))
		return
	}

	dc.machineDeploymentQueue.AddAfter(key, after)
}

// getDeploymentForMachine returns the deployment managing the given Machine.
func (dc *controller) getMachineDeploymentForMachine(machine *v1alpha1.Machine) *v1alpha1.MachineDeployment {
	// Find the owning machine set
	var is *v1alpha1.MachineSet
	var err error
	controllerRef := metav1.GetControllerOf(machine)
	if controllerRef == nil {
		// No controller owns this Machine.
		return nil
	}
	if controllerRef.Kind != "MachineDeployment" { //TODO: Remove hardcoded string
		// Not a Machine owned by a machine set.
		return nil
	}
	is, err = dc.controlMachineClient.MachineSets(machine.Namespace).Get(controllerRef.Name, metav1.GetOptions{})
	if err != nil || is.UID != controllerRef.UID {
		glog.V(4).Infof("Cannot get machineset %q for machine %q: %v", controllerRef.Name, machine.Name, err)
		return nil
	}

	// Now find the Deployment that owns that MachineSet.
	controllerRef = metav1.GetControllerOf(is)
	if controllerRef == nil {
		return nil
	}
	return dc.resolveDeploymentControllerRef(is.Namespace, controllerRef)
}

// resolveControllerRef returns the controller referenced by a ControllerRef,
// or nil if the ControllerRef could not be resolved to a matching controller
// of the correct Kind.
func (dc *controller) resolveDeploymentControllerRef(namespace string, controllerRef *metav1.OwnerReference) *v1alpha1.MachineDeployment {
	// We can't look up by UID, so look up by Name and then verify UID.
	// Don't even try to look up by Name if it's the wrong Kind.
	if controllerRef.Kind != controllerKind.Kind {
		return nil
	}
	d, err := dc.controlMachineClient.MachineDeployments(namespace).Get(controllerRef.Name, metav1.GetOptions{})
	if err != nil {
		return nil
	}
	if d.UID != controllerRef.UID {
		// The controller we found with this Name is not the same one that the
		// ControllerRef points to.
		return nil
	}
	return d
}

func (dc *controller) handleErr(err error, key interface{}) {
	if err == nil {
		dc.machineDeploymentQueue.Forget(key)
		return
	}

	if dc.machineDeploymentQueue.NumRequeues(key) < maxRetries {
		glog.V(2).Infof("Error syncing deployment %v: %v", key, err)
		dc.machineDeploymentQueue.AddRateLimited(key)
		return
	}

	utilruntime.HandleError(err)
	glog.V(2).Infof("Dropping deployment %q out of the queue: %v", key, err)
	dc.machineDeploymentQueue.Forget(key)
}

// getMachineSetsForDeployment uses ControllerRefManager to reconcile
// ControllerRef by adopting and orphaning.
// It returns the list of MachineSets that this Deployment should manage.
func (dc *controller) getMachineSetsForMachineDeployment(d *v1alpha1.MachineDeployment) ([]*v1alpha1.MachineSet, error) {
	// List all MachineSets to find those we own but that no longer match our
	// selector. They will be orphaned by ClaimMachineSets().
	machineSets, err := dc.machineSetLister.List(labels.Everything())
	if err != nil {
		return nil, err
	}
	deploymentSelector, err := metav1.LabelSelectorAsSelector(d.Spec.Selector)
	if err != nil {
		return nil, fmt.Errorf("machine deployment %s has invalid label selector: %v", d.Name, err)
	}
	// If any adoptions are attempted, we should first recheck for deletion with
	// an uncached quorum read sometime after listing MachineSets (see #42639).
	canAdoptFunc := RecheckDeletionTimestamp(func() (metav1.Object, error) {
		fresh, err := dc.controlMachineClient.MachineDeployments(d.Namespace).Get(d.Name, metav1.GetOptions{})
		if err != nil {
			return nil, err
		}
		if fresh.UID != d.UID {
			return nil, fmt.Errorf("original Machine Deployment %v is gone: got uid %v, wanted %v", d.Name, fresh.UID, d.UID)
		}
		return fresh, nil
	})
	cm := NewMachineSetControllerRefManager(dc.machineSetControl, d, deploymentSelector, controllerKind, canAdoptFunc)
	ISes, err := cm.ClaimMachineSets(machineSets)
	return ISes, err
}

// getMachineMapForDeployment returns the Machines managed by a Deployment.
//
// It returns a map from MachineSet UID to a list of Machines controlled by that RS,
// according to the Machine's ControllerRef.
func (dc *controller) getMachineMapForMachineDeployment(d *v1alpha1.MachineDeployment, machineSets []*v1alpha1.MachineSet) (map[types.UID]*v1alpha1.MachineList, error) {
	// Get all Machines that potentially belong to this Deployment.
	selector, err := metav1.LabelSelectorAsSelector(d.Spec.Selector)
	if err != nil {
		return nil, err
	}
	machines, err := dc.machineLister.List(selector)
	if err != nil {
		return nil, err
	}
	// Group Machines by their controller (if it's in rsList).
	machineMap := make(map[types.UID]*v1alpha1.MachineList, len(machineSets))
	for _, is := range machineSets {
		machineMap[is.UID] = &v1alpha1.MachineList{}
	}
	for _, machine := range machines {
		// Do not ignore inactive Machines because Recreate Deployments need to verify that no
		// Machines from older versions are running before spinning up new Machines.
		controllerRef := metav1.GetControllerOf(machine)
		if controllerRef == nil {
			continue
		}
		// Only append if we care about this UID.
		if machineList, ok := machineMap[controllerRef.UID]; ok {
			machineList.Items = append(machineList.Items, *machine)
		}
	}
	return machineMap, nil
}

// reconcileClusterMachineDeployment will sync the deployment with the given key.
// This function is not meant to be invoked concurrently with the same key.
func (dc *controller) reconcileClusterMachineDeployment(key string) error {
	startTime := time.Now()
	glog.V(4).Infof("Started syncing machine deployment %q (%v)", key, startTime)
	defer func() {
		glog.V(4).Infof("Finished syncing machine deployment %q (%v)", key, time.Since(startTime))
	}()

	_, name, err := cache.SplitMetaNamespaceKey(key)
	if err != nil {
		return err
	}
	deployment, err := dc.controlMachineClient.MachineDeployments(dc.namespace).Get(name, metav1.GetOptions{})
	if errors.IsNotFound(err) {
		glog.V(4).Infof("Deployment %v has been deleted", key)
		return nil
	}
	if err != nil {
		return err
	}

	// If MachineDeployment is frozen and no deletion timestamp, don't process it
	if deployment.Labels["freeze"] == "True" && deployment.DeletionTimestamp == nil {
		glog.V(3).Infof("MachineDeployment %q is frozen. However, it will still be processed if it there is an scale down event.", deployment.Name)
	}

	// Validate MachineDeployment
	internalMachineDeployment := &machine.MachineDeployment{}

	err = v1alpha1.Convert_v1alpha1_MachineDeployment_To_machine_MachineDeployment(deployment, internalMachineDeployment, nil)
	if err != nil {
		return err
	}

	validationerr := validation.ValidateMachineDeployment(internalMachineDeployment)
	if validationerr.ToAggregate() != nil && len(validationerr.ToAggregate().Errors()) > 0 {
		glog.Errorf("Validation of MachineDeployment failed %s", validationerr.ToAggregate().Error())
		return nil
	}

<<<<<<< HEAD
	// Validate MachineClass
	_, secretRef, err := dc.ValidateMachineClass(&deployment.Spec.Template.Spec.Class)
	if err != nil || secretRef == nil {
		return err
=======
	if deployment.DeletionTimestamp == nil {
		// Validate MachineClass if the machineDeployment is not triggerred for deletion
		_, secretRef, err := dc.validateMachineClass(&deployment.Spec.Template.Spec.Class)
		if err != nil || secretRef == nil {
			return err
		}
>>>>>>> 8081eb9c
	}

	// Resync the MachineDeployment after 10 minutes to avoid missing out on missed out events
	defer dc.enqueueMachineDeploymentAfter(deployment, 10*time.Minute)

	// Deep-copy otherwise we are mutating our cache.
	// TODO: Deep-copy only when needed.
	d := deployment.DeepCopy()

	// Manipulate finalizers
	if d.DeletionTimestamp == nil {
		dc.addMachineDeploymentFinalizers(d)
	}

	everything := metav1.LabelSelector{}
	if reflect.DeepEqual(d.Spec.Selector, &everything) {
		dc.recorder.Eventf(d, v1.EventTypeWarning, "SelectingAll", "This deployment is selecting all machines. A non-empty selector is required.")
		if d.Status.ObservedGeneration < d.Generation {
			d.Status.ObservedGeneration = d.Generation
			dc.controlMachineClient.MachineDeployments(d.Namespace).UpdateStatus(d)
		}
		return nil
	}

	// List MachineSets owned by this Deployment, while reconciling ControllerRef
	// through adoption/orphaning.
	machineSets, err := dc.getMachineSetsForMachineDeployment(d)
	if err != nil {
		return err
	}
	// List all Machines owned by this Deployment, grouped by their MachineSet.
	// Current uses of the MachineMap are:
	//
	// * check if a Machine is labeled correctly with the Machine-template-hash label.
	// * check that no old Machines are running in the middle of Recreate Deployments.
	machineMap, err := dc.getMachineMapForMachineDeployment(d, machineSets)
	if err != nil {
		return err
	}

	if d.DeletionTimestamp != nil {
		if finalizers := sets.NewString(d.Finalizers...); !finalizers.Has(DeleteFinalizerName) {
			return nil
		}
		if len(machineSets) == 0 {
			dc.deleteMachineDeploymentFinalizers(d)
			return nil
		}
		glog.V(4).Infof("Deleting all child MachineSets as MachineDeployment %s has set deletionTimestamp", d.Name)
		dc.terminateMachineSets(machineSets, d)
		return dc.syncStatusOnly(d, machineSets, machineMap)
	}

	// Update deployment conditions with an Unknown condition when pausing/resuming
	// a deployment. In this way, we can be sure that we won't timeout when a user
	// resumes a Deployment with a set progressDeadlineSeconds.
	if err = dc.checkPausedConditions(d); err != nil {
		return err
	}

	if d.Spec.Paused {
		return dc.sync(d, machineSets, machineMap)
	}

	// rollback is not re-entrant in case the underlying machine sets are updated with a new
	// revision so we should ensure that we won't proceed to update machine sets until we
	// make sure that the deployment has cleaned up its rollback spec in subsequent enqueues.
	if d.Spec.RollbackTo != nil {
		return dc.rollback(d, machineSets, machineMap)
	}

	scalingEvent, err := dc.isScalingEvent(d, machineSets, machineMap)

	if err != nil {
		return err
	}
	if scalingEvent {
		return dc.sync(d, machineSets, machineMap)
	}

	switch d.Spec.Strategy.Type {
	case v1alpha1.RecreateMachineDeploymentStrategyType:
		return dc.rolloutRecreate(d, machineSets, machineMap)
	case v1alpha1.RollingUpdateMachineDeploymentStrategyType:
		return dc.rolloutRolling(d, machineSets, machineMap)
	}
	return fmt.Errorf("unexpected deployment strategy type: %s", d.Spec.Strategy.Type)
}

func (dc *controller) terminateMachineSets(machineSets []*v1alpha1.MachineSet, deployment *v1alpha1.MachineDeployment) {
	var (
		wg               sync.WaitGroup
		numOfMachinesets = len(machineSets)
	)
	wg.Add(numOfMachinesets)

	for _, machineSet := range machineSets {
		go func(machineSet *v1alpha1.MachineSet) {
			defer wg.Done()
			// Machine is already marked as 'to-be-deleted'
			if machineSet.DeletionTimestamp != nil {
				return
			}
			dc.controlMachineClient.MachineSets(machineSet.Namespace).Delete(machineSet.Name, nil)
		}(machineSet)
	}
	wg.Wait()
}

/*
	SECTION
	Manipulate Finalizers
*/

func (dc *controller) addMachineDeploymentFinalizers(machineDeployment *v1alpha1.MachineDeployment) {
	clone := machineDeployment.DeepCopy()

	if finalizers := sets.NewString(clone.Finalizers...); !finalizers.Has(DeleteFinalizerName) {
		finalizers.Insert(DeleteFinalizerName)
		dc.updateMachineDeploymentFinalizers(clone, finalizers.List())
	}
}

func (dc *controller) deleteMachineDeploymentFinalizers(machineDeployment *v1alpha1.MachineDeployment) {
	clone := machineDeployment.DeepCopy()

	if finalizers := sets.NewString(clone.Finalizers...); finalizers.Has(DeleteFinalizerName) {
		finalizers.Delete(DeleteFinalizerName)
		dc.updateMachineDeploymentFinalizers(clone, finalizers.List())
	}
}

func (dc *controller) updateMachineDeploymentFinalizers(machineDeployment *v1alpha1.MachineDeployment, finalizers []string) {
	// Get the latest version of the machineDeployment so that we can avoid conflicts
	machineDeployment, err := dc.controlMachineClient.MachineDeployments(machineDeployment.Namespace).Get(machineDeployment.Name, metav1.GetOptions{})
	if err != nil {
		return
	}

	clone := machineDeployment.DeepCopy()
	clone.Finalizers = finalizers
	_, err = dc.controlMachineClient.MachineDeployments(machineDeployment.Namespace).Update(clone)
	if err != nil {
		// Keep retrying until update goes through
		glog.Warning("Updated failed, retrying")
		dc.updateMachineDeploymentFinalizers(machineDeployment, finalizers)
	}
}<|MERGE_RESOLUTION|>--- conflicted
+++ resolved
@@ -464,19 +464,12 @@
 		return nil
 	}
 
-<<<<<<< HEAD
-	// Validate MachineClass
-	_, secretRef, err := dc.ValidateMachineClass(&deployment.Spec.Template.Spec.Class)
-	if err != nil || secretRef == nil {
-		return err
-=======
 	if deployment.DeletionTimestamp == nil {
 		// Validate MachineClass if the machineDeployment is not triggerred for deletion
-		_, secretRef, err := dc.validateMachineClass(&deployment.Spec.Template.Spec.Class)
+		_, secretRef, err := dc.ValidateMachineClass(&deployment.Spec.Template.Spec.Class)
 		if err != nil || secretRef == nil {
 			return err
 		}
->>>>>>> 8081eb9c
 	}
 
 	// Resync the MachineDeployment after 10 minutes to avoid missing out on missed out events
