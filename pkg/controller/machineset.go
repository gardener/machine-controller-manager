/*
Copyright 2016 The Kubernetes Authors.

Licensed under the Apache License, Version 2.0 (the "License");
you may not use this file except in compliance with the License.
You may obtain a copy of the License at

    http://www.apache.org/licenses/LICENSE-2.0

Unless required by applicable law or agreed to in writing, software
distributed under the License is distributed on an "AS IS" BASIS,
WITHOUT WARRANTIES OR CONDITIONS OF ANY KIND, either express or implied.
See the License for the specific language governing permissions and
limitations under the License.

This file was copied and modified from the kubernetes/kubernetes project
https://github.com/kubernetes/kubernetes/release-1.8/pkg/controller/replicaset/replica_set.go

Modifications Copyright (c) 2017 SAP SE or an SAP affiliate company. All rights reserved.
*/

// Package controller is used to provide the core functionalities of machine-controller-manager
package controller

import (
	"errors"
	"fmt"
	"reflect"
	"sort"
	"sync"
	"time"

	apierrors "k8s.io/apimachinery/pkg/api/errors"
	metav1 "k8s.io/apimachinery/pkg/apis/meta/v1"
	"k8s.io/apimachinery/pkg/labels"
	utilruntime "k8s.io/apimachinery/pkg/util/runtime"
	"k8s.io/apimachinery/pkg/util/sets"
	"k8s.io/client-go/tools/cache"
	"k8s.io/client-go/util/integer"

	"github.com/golang/glog"

	machine "github.com/gardener/machine-controller-manager/pkg/apis/cluster"
	"github.com/gardener/machine-controller-manager/pkg/apis/cluster/v1alpha1"
)

const (
	// BurstReplicas - Realistic value of the burstReplica field for the machine set manager based off
	// performance requirements for kubernetes 1.0.
	BurstReplicas = 100

	// The number of times we retry updating a MachineSet's status.
	statusUpdateRetries = 1

	// Kind for the machineSet
	machineSetKind = "MachineSet"
)

var controllerKindMachineSet = v1alpha1.SchemeGroupVersion.WithKind("MachineSet")

// getMachineMachineSets returns the MachineSets matching the given Machine.
func (c *controller) getMachineMachineSets(machine *v1alpha1.Machine) ([]*v1alpha1.MachineSet, error) {

	if len(machine.Labels) == 0 {
		err := errors.New("No MachineSets found for machine because it has no labels")
		glog.V(4).Info(err, ": ", machine.Name)
		return nil, err
	}

	list, err := c.machineSetLister.List(labels.Everything())
	if err != nil {
		return nil, err
	}

	var machineSets []*v1alpha1.MachineSet
	for _, machineSet := range list {
		if machineSet.Namespace != machine.Namespace {
			continue
		}
		selector, err := metav1.LabelSelectorAsSelector(machineSet.Spec.Selector)
		if err != nil {
			glog.Errorf("Invalid selector: %v", err)
			return nil, err
		}

		// If a MachineSet with a nil or empty selector creeps in, it should match nothing, not everything.
		if selector.Empty() || !selector.Matches(labels.Set(machine.Labels)) {
			continue
		}
		machineSets = append(machineSets, machineSet)
		//glog.Info("D", len(machineSets))
	}

	if len(machineSets) == 0 {
		err := errors.New("No MachineSets found for machine doesn't have matching labels")
		glog.V(4).Info(err, ": ", machine.Name)
		return nil, err
	}

	return machineSets, nil
}

// resolveMachineSetControllerRef returns the controller referenced by a ControllerRef,
// or nil if the ControllerRef could not be resolved to a matching controller
// of the correct Kind.
func (c *controller) resolveMachineSetControllerRef(namespace string, controllerRef *metav1.OwnerReference) *v1alpha1.MachineSet {
	// We can't look up by UID, so look up by Name and then verify UID.
	// Don't even try to look up by Name if it's the wrong Kind.
	if controllerRef.Kind != machineSetKind { //TOCheck
		return nil
	}
	machineSet, err := c.machineSetLister.MachineSets(namespace).Get(controllerRef.Name)
	if err != nil {
		return nil
	}
	if machineSet.UID != controllerRef.UID {
		// The controller we found with this Name is not the same one that the
		// ControllerRef points to.
		return nil
	}
	return machineSet
}

// callback when MachineSet is updated
func (c *controller) machineSetUpdate(old, cur interface{}) {
	oldMachineSet := old.(*v1alpha1.MachineSet)
	currentMachineSet := cur.(*v1alpha1.MachineSet)

	// You might imagine that we only really need to enqueue the
	// machine set when Spec changes, but it is safer to sync any
	// time this function is triggered. That way a full informer
	// resync can requeue any machine set that don't yet have machines
	// but whose last attempts at creating a machine have failed (since
	// we don't block on creation of machines) instead of those
	// machine sets stalling indefinitely. Enqueueing every time
	// does result in some spurious syncs (like when Status.Replica
	// is updated and the watch notification from it retriggers
	// this function), but in general extra resyncs shouldn't be
	// that bad as MachineSets that haven't met expectations yet won't
	// sync, and all the listing is done using local stores.
<<<<<<< HEAD
	if oldMachineSet.Spec.Replicas != currentMachineSet.Spec.Replicas {
		glog.V(4).Infof("%v updated. Desired machine count change: %d->%d", currentMachineSet.Name, oldMachineSet.Spec.Replicas, currentMachineSet.Spec.Replicas)
=======
	if *oldMachineSet.Spec.Replicas != *currentMachineSet.Spec.Replicas {
		glog.V(4).Infof("%v %v updated. Desired machine count change: %d->%d", currentMachineSet.Name, *oldMachineSet.Spec.Replicas, *currentMachineSet.Spec.Replicas)
>>>>>>> 393d43fe
	}
	c.enqueueMachineSet(currentMachineSet)
}

// When a machine is created, enqueue the machine set that manages it and update its expectations.
func (c *controller) addMachineToMachineSet(obj interface{}) {
	machine := obj.(*v1alpha1.Machine)

	if machine.DeletionTimestamp != nil {
		// on a restart of the controller manager, it's possible a new machine shows up in a state that
		// is already pending deletion. Prevent the machine from being a creation observation.
		c.deleteMachineToMachineSet(machine)
		return
	}

	// If it has a ControllerRef, that's all that matters.
	if controllerRef := metav1.GetControllerOf(machine); controllerRef != nil {
		machineSet := c.resolveMachineSetControllerRef(machine.Namespace, controllerRef)
		if machineSet == nil {
			return
		}
		machineSetKey, err := KeyFunc(machineSet)
		if err != nil {
			return
		}
		glog.V(4).Infof("Machine %s created: %#v.", machine.Name, machine)
		c.expectations.CreationObserved(machineSetKey)
		c.enqueueMachineSet(machineSet)
		return
	}

	// Otherwise, it's an orphan. Get a list of all matching MachineSets and sync
	// them to see if anyone wants to adopt it.
	// DO NOT observe creation because no controller should be waiting for an
	// orphan.
	machineSets, err := c.getMachineMachineSets(machine)
	if err != nil {
		return
	} else if len(machineSets) == 0 {
		return
	}

	glog.V(4).Infof("Orphan Machine %s created: %#v.", machine.Name, machine)
	for _, machineSet := range machineSets {
		c.enqueueMachineSet(machineSet)
	}
}

// When a machine is updated, figure out what machine set/s manage it and wake them
// up. If the labels of the machine have changed we need to awaken both the old
// and new machine set. old and cur must be *v1alpha1.Machine types.
func (c *controller) updateMachineToMachineSet(old, cur interface{}) {
	curMachine := cur.(*v1alpha1.Machine)
	oldMachine := old.(*v1alpha1.Machine)
	if curMachine.ResourceVersion == oldMachine.ResourceVersion {
		// Periodic resync will send update events for all known machines.
		// Two different versions of the same machine will always have different RVs.
		return
	}

	labelChanged := !reflect.DeepEqual(curMachine.Labels, oldMachine.Labels)
	if curMachine.DeletionTimestamp != nil {
		// when a machine is deleted gracefully it's deletion timestamp is first modified to reflect a grace period,
		// and after such time has passed, the kubelet actually deletes it from the store. We receive an update
		// for modification of the deletion timestamp and expect an rs to create more replicas asap, not wait
		// until the kubelet actually deletes the machine. This is different from the Phase of a machine changing, because
		// an rs never initiates a phase change, and so is never asleep waiting for the same.
		c.deleteMachineToMachineSet(curMachine)
		if labelChanged {
			// we don't need to check the oldMachine.DeletionTimestamp because DeletionTimestamp cannot be unset.
			c.deleteMachineToMachineSet(oldMachine)
		}
		return
	}

	curControllerRef := metav1.GetControllerOf(curMachine)
	oldControllerRef := metav1.GetControllerOf(oldMachine)
	controllerRefChanged := !reflect.DeepEqual(curControllerRef, oldControllerRef)
	if controllerRefChanged && oldControllerRef != nil {
		// The ControllerRef was changed. Sync the old controller, if any.
		if machineSet := c.resolveMachineSetControllerRef(oldMachine.Namespace, oldControllerRef); machineSet != nil {
			c.enqueueMachineSet(machineSet)
		}
	}

	// If it has a ControllerRef, that's all that matters.
	if curControllerRef != nil {
		machineSet := c.resolveMachineSetControllerRef(curMachine.Namespace, curControllerRef)
		if machineSet == nil {
			return
		}
		glog.V(4).Infof("Machine %s updated, objectMeta %+v -> %+v.", curMachine.Name, oldMachine.ObjectMeta, curMachine.ObjectMeta)
		c.enqueueMachineSet(machineSet)
		return
	}

	// Otherwise, it's an orphan. If anything changed, sync matching controllers
	// to see if anyone wants to adopt it now.
	if labelChanged || controllerRefChanged {
		machineSets, err := c.getMachineMachineSets(curMachine)
		if err != nil {
			return
		} else if len(machineSets) == 0 {
			return
		}
		glog.V(4).Infof("Orphan Machine %s updated, objectMeta %+v -> %+v.", curMachine.Name, oldMachine.ObjectMeta, curMachine.ObjectMeta)
		for _, machineSet := range machineSets {
			c.enqueueMachineSet(machineSet)
		}
	}

}

// When a machine is deleted, enqueue the machine set that manages the machine and update its expectations.
// obj could be an *v1alpha1.Machine, or a DeletionFinalStateUnknown marker item.
func (c *controller) deleteMachineToMachineSet(obj interface{}) {
	machine, ok := obj.(*v1alpha1.Machine)

	// When a delete is dropped, the relist will notice a machine in the store not
	// in the list, leading to the insertion of a tombstone object which contains
	// the deleted key/value. Note that this value might be stale. If the machine
	// changed labels the new MachineSet will not be woken up till the periodic resync.
	if !ok {
		tombstone, ok := obj.(cache.DeletedFinalStateUnknown)
		if !ok {
			utilruntime.HandleError(fmt.Errorf("couldn't get object from tombstone %+v", obj))
			return
		}
		machine, ok = tombstone.Obj.(*v1alpha1.Machine)
		if !ok {
			utilruntime.HandleError(fmt.Errorf("tombstone contained object that is not a machine %#v", obj))
			return
		}
	}

	controllerRef := metav1.GetControllerOf(machine)
	if controllerRef == nil {
		// No controller should care about orphans being deleted.
		return
	}
	machineSet := c.resolveMachineSetControllerRef(machine.Namespace, controllerRef)
	if machineSet == nil {
		return
	}
	machineSetKey, err := KeyFunc(machineSet)
	if err != nil {
		return
	}
	glog.V(4).Infof("Machine %s/%s deleted through %v, timestamp %+v: %#v.", machine.Namespace, machine.Name, utilruntime.GetCaller(), machine.DeletionTimestamp, machine)
	c.expectations.DeletionObserved(machineSetKey, MachineKey(machine))
	c.enqueueMachineSet(machineSet)
}

// obj could be an *extensions.MachineSet, or a DeletionFinalStateUnknown marker item.
func (c *controller) enqueueMachineSet(obj interface{}) {
	key, err := KeyFunc(obj)
	if err != nil {
		utilruntime.HandleError(fmt.Errorf("couldn't get key for object %+v: %v", obj, err))
		return
	}
	c.machineSetQueue.Add(key)
}

// obj could be an *extensions.MachineSet, or a DeletionFinalStateUnknown marker item.
func (c *controller) enqueueMachineSetAfter(obj interface{}, after time.Duration) {
	key, err := KeyFunc(obj)
	if err != nil {
		utilruntime.HandleError(fmt.Errorf("couldn't get key for object %+v: %v", obj, err))
		return
	}
	c.machineSetQueue.AddAfter(key, after)
}

// manageReplicas checks and updates replicas for the given MachineSet.
// Does NOT modify <filteredMachines>.
// It will requeue the machine set in case of an error while creating/deleting machines.
func (c *controller) manageReplicas(allMachines []*v1alpha1.Machine, machineSet *v1alpha1.MachineSet) error {
	machineSetKey, err := KeyFunc(machineSet)
	if err != nil {
		utilruntime.HandleError(fmt.Errorf("Couldn't get key for %v %#v: %v", machineSet.Kind, machineSet, err))
		return nil
	}

	var activeMachines, staleMachines []*v1alpha1.Machine
	for _, machine := range allMachines {
		if IsMachineActive(machine) {
			//glog.Info("Active machine: ", machine.Name)
			activeMachines = append(activeMachines, machine)
		} else if IsMachineFailed(machine) {
			staleMachines = append(staleMachines, machine)
		}
	}

	if len(staleMachines) >= 1 {
		glog.V(2).Infof("Deleting stale machines")
	}
	c.terminateMachines(staleMachines, machineSet)

<<<<<<< HEAD
	diff := len(activeMachines) - int(machineSet.Spec.Replicas)
	glog.V(3).Infof("Difference between current active replicas and desired replicas - %d", diff)

=======
	diff := len(activeMachines) - int(*machineSet.Spec.Replicas)
>>>>>>> 393d43fe
	if diff < 0 {
		// If MachineSet is frozen and no deletion timestamp, don't process it
		if machineSet.Labels["freeze"] == "True" && machineSet.DeletionTimestamp == nil {
			glog.V(2).Infof("MachineSet %q is frozen, and hence not processing", machineSet.Name)
			return nil
		}

		diff *= -1
		if diff > BurstReplicas {
			diff = BurstReplicas
		}
		// TODO: Track UIDs of creates just like deletes. The problem currently
		// is we'd need to wait on the result of a create to record the machine's
		// UID, which would require locking *across* the create, which will turn
		// into a performance bottleneck. We should generate a UID for the machine
		// beforehand and store it via ExpectCreations.
		c.expectations.ExpectCreations(machineSetKey, diff)
<<<<<<< HEAD
		glog.V(2).Infof("Too few replicas for MachineSet %s, need %d, creating %d", machineSet.Name, (machineSet.Spec.Replicas), diff)
=======
		glog.V(1).Infof("Too few replicas for MachineSet %s, need %d, creating %d", machineSet.Name, (*machineSet.Spec.Replicas), diff)
>>>>>>> 393d43fe
		// Batch the machine creates. Batch sizes start at SlowStartInitialBatchSize
		// and double with each successful iteration in a kind of "slow start".
		// This handles attempts to start large numbers of machines that would
		// likely all fail with the same error. For example a project with a
		// low quota that attempts to create a large number of machines will be
		// prevented from spamming the API service with the machine create requests
		// after one of its machines fails.  Conveniently, this also prevents the
		// event spam that those failures would generate.
		successfulCreations, err := slowStartBatch(diff, SlowStartInitialBatchSize, func() error {
			boolPtr := func(b bool) *bool { return &b }
			controllerRef := &metav1.OwnerReference{
				APIVersion:         controllerKindMachineSet.GroupVersion().String(), //#ToCheck
				Kind:               controllerKindMachineSet.Kind,                    //machineSet.Kind,
				Name:               machineSet.Name,
				UID:                machineSet.UID,
				BlockOwnerDeletion: boolPtr(true),
				Controller:         boolPtr(true),
			}
			//glog.Info("Printing MachineSet details ... %v", &is)
			err := c.machineControl.CreateMachinesWithControllerRef(machineSet.Namespace, &machineSet.Spec.Template, machineSet, controllerRef)
			if err != nil && apierrors.IsTimeout(err) {
				// Machine is created but its initialization has timed out.
				// If the initialization is successful eventually, the
				// controller will observe the creation via the informer.
				// If the initialization fails, or if the machine keeps
				// uninitialized for a long time, the informer will not
				// receive any update, and the controller will create a new
				// machine when the expectation expires.
				return nil
			}
			return err
		})
		//glog.Info("Stop Create:", diff)

		// Any skipped machines that we never attempted to start shouldn't be expected.
		// The skipped machines will be retried later. The next controller resync will
		// retry the slow start process.
		if skippedMachines := diff - successfulCreations; skippedMachines > 0 {
			glog.V(2).Infof("Slow-start failure. Skipping creation of %d machines, decrementing expectations for %v %v/%v", skippedMachines, machineSet.Kind, machineSet.Namespace, machineSet.Name)
			for i := 0; i < skippedMachines; i++ {
				// Decrement the expected number of creates because the informer won't observe this machine
				c.expectations.CreationObserved(machineSetKey)
			}
		}
		return err
	} else if diff > 0 {
		if diff > BurstReplicas {
			diff = BurstReplicas
		}
		glog.V(2).Infof("Too many replicas for %v %s/%s, need %d, deleting %d", machineSet.Kind, machineSet.Namespace, machineSet.Name, (*machineSet.Spec.Replicas), diff)

		machinesToDelete := getMachinesToDelete(activeMachines, diff)

		// Snapshot the UIDs (ns/name) of the machines we're expecting to see
		// deleted, so we know to record their expectations exactly once either
		// when we see it as an update of the deletion timestamp, or as a delete.
		// Note that if the labels on a machine/rs change in a way that the machine gets
		// orphaned, the rs will only wake up after the expectations have
		// expired even if other machines are deleted.
		c.expectations.ExpectDeletions(machineSetKey, getMachineKeys(machinesToDelete))

		c.terminateMachines(machinesToDelete, machineSet)
	}

	return nil
}

// syncMachineSet will sync the MachineSet with the given key if it has had its expectations fulfilled,
// meaning it did not expect to see any more of its machines created or deleted. This function is not meant to be
// invoked concurrently with the same key.
func (c *controller) reconcileClusterMachineSet(key string) error {
	startTime := time.Now()
	glog.V(3).Infof("Start syncing %q", key)
	defer func() {
		glog.V(3).Infof("Finished syncing %q (%v)", key, time.Since(startTime))
	}()

	_, name, err := cache.SplitMetaNamespaceKey(key)
	if err != nil {
		return err
	}

	// Get the latest version of the machineSet so that we can avoid conflicts
	machineSet, err := c.controlMachineClient.MachineSets(c.namespace).Get(name, metav1.GetOptions{})
	if apierrors.IsNotFound(err) {
		glog.V(4).Infof("%v has been deleted", key)
		c.expectations.DeleteExpectations(key)
		return nil
	}
	if err != nil {
		return err
	}

	// Validate MachineSet
	internalMachineSet := &machine.MachineSet{}
	err = c.internalExternalScheme.Convert(machineSet, internalMachineSet, nil)
	if err != nil {
		return err
	}
	// TODO: Un-comment it later.
	// validationerr := validation.ValidateMachineSet(internalMachineSet)
	// if validationerr.ToAggregate() != nil && len(validationerr.ToAggregate().Errors()) > 0 {
	// 	glog.V(2).Infof("Validation of MachineSet failed %s", validationerr.ToAggregate().Error())
	// 	return nil
	// }

	// // Validate MachineClass
	// _, secretRef, err := c.validateMachineClass(&machineSet.Spec.Template.Spec.Class)
	// if err != nil || secretRef == nil {
	// 	return err
	// }

	// Manipulate finalizers
	if machineSet.DeletionTimestamp == nil {
		c.addMachineSetFinalizers(machineSet)
	}

	selector, err := metav1.LabelSelectorAsSelector(machineSet.Spec.Selector)
	if err != nil {
		utilruntime.HandleError(fmt.Errorf("Error converting machine selector to selector: %v", err))
		return nil
	}

	// list all machines to include the machines that don't match the rs`s selector
	// anymore but has the stale controller ref.
	// TODO: Do the List and Filter in a single pass, or use an index.
	filteredMachines, err := c.machineLister.List(labels.Everything())
	if err != nil {
		return err
	}

	// NOTE: filteredMachines are pointing to objects from cache - if you need to
	// modify them, you need to copy it first.
	filteredMachines, err = c.claimMachines(machineSet, selector, filteredMachines)
	if err != nil {
		return err
	}

	// TODO: Fix working of expectations to reflect correct behaviour
	//machineSetNeedsSync := c.expectations.SatisfiedExpectations(key)
	var manageReplicasErr error

	if machineSet.DeletionTimestamp == nil {
		// manageReplicas is the core machineSet method where scale up/down occurs
		// It is not called when deletion timestamp is set
		manageReplicasErr = c.manageReplicas(filteredMachines, machineSet)

	} else if machineSet.DeletionTimestamp != nil {
		// When machineSet if triggered for deletion

		if len(filteredMachines) == 0 {
			// If machines backing a machineSet are zero,
			// remove the machineSetFinalizer
			c.deleteMachineSetFinalizers(machineSet)
		} else if finalizers := sets.NewString(machineSet.Finalizers...); finalizers.Has(DeleteFinalizerName) {
			// Trigger deletion of machines backing the machineSet
			glog.V(4).Infof("Deleting all child machines as MachineSet %s has set deletionTimestamp", machineSet.Name)
			c.terminateMachines(filteredMachines, machineSet)
		}
	}

	machineSet = machineSet.DeepCopy()
	newStatus := calculateMachineSetStatus(machineSet, filteredMachines, manageReplicasErr)

	// Always updates status as machines come up or die.
	updatedMachineSet, err := updateMachineSetStatus(c.controlMachineClient, machineSet, newStatus)
	if err != nil {
		// Multiple things could lead to this update failing. Requeuing the machine set ensures
		// Returning an error causes a requeue without forcing a hotloop
		if !apierrors.IsNotFound(err) {
			glog.Errorf("Update machineSet %s failed with: %s", machineSet.Name, err)
		}
		return err
	}

<<<<<<< HEAD
	// Resync the MachineSet after 10 minutes to avoid missing out on missed out events
	defer c.enqueueMachineSetAfter(updatedMachineSet, 10*time.Minute)
=======
	// Resync the ReplicaSet after MinReadySeconds as a last line of defense to guard against clock-skew.
	if manageReplicasErr == nil && updatedMachineSet.Spec.MinReadySeconds > 0 &&
		updatedMachineSet.Status.ReadyReplicas == *updatedMachineSet.Spec.Replicas &&
		updatedMachineSet.Status.AvailableReplicas != *updatedMachineSet.Spec.Replicas {
		c.enqueueMachineSetAfter(updatedMachineSet, 10*time.Minute)
	}
>>>>>>> 393d43fe

	return manageReplicasErr
}

func (c *controller) claimMachines(machineSet *v1alpha1.MachineSet, selector labels.Selector, filteredMachines []*v1alpha1.Machine) ([]*v1alpha1.Machine, error) {
	// If any adoptions are attempted, we should first recheck for deletion with
	// an uncached quorum read sometime after listing Machines (see #42639).
	canAdoptFunc := RecheckDeletionTimestamp(func() (metav1.Object, error) {
		fresh, err := c.controlMachineClient.MachineSets(machineSet.Namespace).Get(machineSet.Name, metav1.GetOptions{})
		if err != nil {
			return nil, err
		}
		if fresh.UID != machineSet.UID {
			return nil, fmt.Errorf("original %v/%v MachineSet gone: got uid %v, wanted %v", machineSet.Namespace, machineSet.Name, fresh.UID, machineSet.UID)
		}
		return fresh, nil
	})
	cm := NewMachineControllerRefManager(c.machineControl, machineSet, selector, controllerKindMachineSet, canAdoptFunc)
	return cm.ClaimMachines(filteredMachines)
}

// slowStartBatch tries to call the provided function a total of 'count' times,
// starting slow to check for errors, then speeding up if calls succeed.
//
// It groups the calls into batches, starting with a group of initialBatchSize.
// Within each batch, it may call the function multiple times concurrently.
//
// If a whole batch succeeds, the next batch may get exponentially larger.
// If there are any failures in a batch, all remaining batches are skipped
// after waiting for the current batch to complete.
//
// It returns the number of successful calls to the function.
func slowStartBatch(count int, initialBatchSize int, fn func() error) (int, error) {
	remaining := count
	successes := 0
	for batchSize := integer.IntMin(remaining, initialBatchSize); batchSize > 0; batchSize = integer.IntMin(2*batchSize, remaining) {
		errCh := make(chan error, batchSize)
		var wg sync.WaitGroup
		wg.Add(batchSize)
		for i := 0; i < batchSize; i++ {
			go func() {
				defer wg.Done()
				if err := fn(); err != nil {
					errCh <- err
				}
			}()
		}
		wg.Wait()
		curSuccesses := batchSize - len(errCh)
		successes += curSuccesses
		if len(errCh) > 0 {
			return successes, <-errCh
		}
		remaining -= batchSize
	}
	return successes, nil
}

func getMachinesToDelete(filteredMachines []*v1alpha1.Machine, diff int) []*v1alpha1.Machine {
	// No need to sort machines if we are about to delete all of them.
	// diff will always be <= len(filteredMachines), so not need to handle > case.
	if diff < len(filteredMachines) {
		// Sort the machines in the order such that not-ready < ready, unscheduled
		// < scheduled, and pending < running. This ensures that we delete machines
		// in the earlier stages whenever possible.
		sort.Sort(ActiveMachines(filteredMachines))
	}
	return filteredMachines[:diff]
}

func getMachineKeys(machines []*v1alpha1.Machine) []string {
	machineKeys := make([]string, 0, len(machines))
	for _, machine := range machines {
		machineKeys = append(machineKeys, MachineKey(machine))
	}
	return machineKeys
}

func (c *controller) prepareMachineForDeletion(targetMachine *v1alpha1.Machine, machineSet *v1alpha1.MachineSet, wg *sync.WaitGroup, errCh *chan error) {
	defer wg.Done()

	// Machine is already marked as 'to-be-deleted'
	if targetMachine.DeletionTimestamp != nil {
		return
	}

	machineSetKey, err := KeyFunc(machineSet)
	if err != nil {
		utilruntime.HandleError(fmt.Errorf("Couldn't get key for %v %#v: %v", machineSet.Kind, machineSet, err))
		return
	} else if targetMachine.Status.CurrentStatus.Phase == "" {
		// Machine is still not created properly
		return
	}

	if err := c.machineControl.DeleteMachine(targetMachine.Namespace, targetMachine.Name, machineSet); err != nil {
		// Decrement the expected number of deletes because the informer won't observe this deletion
		machineKey := MachineKey(targetMachine)
		glog.V(2).Infof("Failed to delete %v, decrementing expectations for %v %s/%s", machineKey, machineSet.Kind, machineSet.Namespace, machineSet.Name)
		c.expectations.DeletionObserved(machineSetKey, machineKey)
		*errCh <- err
	}

	// Force trigger deletion to reflect in machine status
	lastOperation := v1alpha1.LastOperation{
		Description:    "Deleting machine from cloud provider",
		State:          "Processing",
		Type:           "Delete",
		LastUpdateTime: metav1.Now(),
	}
	currentStatus := v1alpha1.CurrentStatus{
		Phase:          v1alpha1.MachineTerminating,
		TimeoutActive:  false,
		LastUpdateTime: metav1.Now(),
	}
	c.updateMachineStatus(targetMachine, lastOperation, currentStatus)
	glog.V(2).Infof("Delete machine from machineset %q", targetMachine.Name)
}

func (c *controller) terminateMachines(inactiveMachines []*v1alpha1.Machine, machineSet *v1alpha1.MachineSet) error {
	var (
		wg                    sync.WaitGroup
		numOfInactiveMachines = len(inactiveMachines)
		errCh                 = make(chan error, numOfInactiveMachines)
	)
	wg.Add(numOfInactiveMachines)

	for _, machine := range inactiveMachines {
		go c.prepareMachineForDeletion(machine, machineSet, &wg, &errCh)
	}
	wg.Wait()

	select {
	case err := <-errCh:
		// all errors have been reported before and they're likely to be the same, so we'll only return the first one we hit.
		if err != nil {
			return err
		}
	default:
	}

	return nil
}

/*
	SECTION
	Manipulate Finalizers
*/

func (c *controller) addMachineSetFinalizers(machineSet *v1alpha1.MachineSet) {
	clone := machineSet.DeepCopy()

	if finalizers := sets.NewString(clone.Finalizers...); !finalizers.Has(DeleteFinalizerName) {
		finalizers.Insert(DeleteFinalizerName)
		c.updateMachineSetFinalizers(clone, finalizers.List())
	}
}

func (c *controller) deleteMachineSetFinalizers(machineSet *v1alpha1.MachineSet) {
	clone := machineSet.DeepCopy()

	if finalizers := sets.NewString(clone.Finalizers...); finalizers.Has(DeleteFinalizerName) {
		finalizers.Delete(DeleteFinalizerName)
		c.updateMachineSetFinalizers(clone, finalizers.List())
	}
}

func (c *controller) updateMachineSetFinalizers(machineSet *v1alpha1.MachineSet, finalizers []string) {
	// Get the latest version of the machineSet so that we can avoid conflicts
	machineSet, err := c.controlMachineClient.MachineSets(machineSet.Namespace).Get(machineSet.Name, metav1.GetOptions{})
	if err != nil {
		return
	}

	clone := machineSet.DeepCopy()
	clone.Finalizers = finalizers
	_, err = c.controlMachineClient.MachineSets(clone.Namespace).Update(clone)
	if err != nil {
		// Keep retrying until update goes through
		glog.Warning("Updated failed, retrying")
		c.updateMachineSetFinalizers(machineSet, finalizers)
	}
}<|MERGE_RESOLUTION|>--- conflicted
+++ resolved
@@ -138,13 +138,8 @@
 	// this function), but in general extra resyncs shouldn't be
 	// that bad as MachineSets that haven't met expectations yet won't
 	// sync, and all the listing is done using local stores.
-<<<<<<< HEAD
-	if oldMachineSet.Spec.Replicas != currentMachineSet.Spec.Replicas {
-		glog.V(4).Infof("%v updated. Desired machine count change: %d->%d", currentMachineSet.Name, oldMachineSet.Spec.Replicas, currentMachineSet.Spec.Replicas)
-=======
 	if *oldMachineSet.Spec.Replicas != *currentMachineSet.Spec.Replicas {
 		glog.V(4).Infof("%v %v updated. Desired machine count change: %d->%d", currentMachineSet.Name, *oldMachineSet.Spec.Replicas, *currentMachineSet.Spec.Replicas)
->>>>>>> 393d43fe
 	}
 	c.enqueueMachineSet(currentMachineSet)
 }
@@ -343,13 +338,9 @@
 	}
 	c.terminateMachines(staleMachines, machineSet)
 
-<<<<<<< HEAD
-	diff := len(activeMachines) - int(machineSet.Spec.Replicas)
+	diff := len(activeMachines) - int(*machineSet.Spec.Replicas)
 	glog.V(3).Infof("Difference between current active replicas and desired replicas - %d", diff)
 
-=======
-	diff := len(activeMachines) - int(*machineSet.Spec.Replicas)
->>>>>>> 393d43fe
 	if diff < 0 {
 		// If MachineSet is frozen and no deletion timestamp, don't process it
 		if machineSet.Labels["freeze"] == "True" && machineSet.DeletionTimestamp == nil {
@@ -367,11 +358,7 @@
 		// into a performance bottleneck. We should generate a UID for the machine
 		// beforehand and store it via ExpectCreations.
 		c.expectations.ExpectCreations(machineSetKey, diff)
-<<<<<<< HEAD
-		glog.V(2).Infof("Too few replicas for MachineSet %s, need %d, creating %d", machineSet.Name, (machineSet.Spec.Replicas), diff)
-=======
 		glog.V(1).Infof("Too few replicas for MachineSet %s, need %d, creating %d", machineSet.Name, (*machineSet.Spec.Replicas), diff)
->>>>>>> 393d43fe
 		// Batch the machine creates. Batch sizes start at SlowStartInitialBatchSize
 		// and double with each successful iteration in a kind of "slow start".
 		// This handles attempts to start large numbers of machines that would
@@ -547,17 +534,8 @@
 		return err
 	}
 
-<<<<<<< HEAD
 	// Resync the MachineSet after 10 minutes to avoid missing out on missed out events
 	defer c.enqueueMachineSetAfter(updatedMachineSet, 10*time.Minute)
-=======
-	// Resync the ReplicaSet after MinReadySeconds as a last line of defense to guard against clock-skew.
-	if manageReplicasErr == nil && updatedMachineSet.Spec.MinReadySeconds > 0 &&
-		updatedMachineSet.Status.ReadyReplicas == *updatedMachineSet.Spec.Replicas &&
-		updatedMachineSet.Status.AvailableReplicas != *updatedMachineSet.Spec.Replicas {
-		c.enqueueMachineSetAfter(updatedMachineSet, 10*time.Minute)
-	}
->>>>>>> 393d43fe
 
 	return manageReplicasErr
 }
