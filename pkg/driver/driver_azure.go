/*
Copyright (c) 2017 SAP SE or an SAP affiliate company. All rights reserved.

Licensed under the Apache License, Version 2.0 (the "License");
you may not use this file except in compliance with the License.
You may obtain a copy of the License at

    http://www.apache.org/licenses/LICENSE-2.0

Unless required by applicable law or agreed to in writing, software
distributed under the License is distributed on an "AS IS" BASIS,
WITHOUT WARRANTIES OR CONDITIONS OF ANY KIND, either express or implied.
See the License for the specific language governing permissions and
limitations under the License.
*/

// Package driver contains the cloud provider specific implementations to manage machines
package driver

import (
	"encoding/base64"
	"fmt"
	"strings"

	v1alpha1 "github.com/gardener/machine-controller-manager/pkg/apis/machine/v1alpha1"
	"github.com/gardener/machine-controller-manager/pkg/metrics"
	"github.com/prometheus/client_golang/prometheus"
	corev1 "k8s.io/api/core/v1"

	"github.com/Azure/azure-sdk-for-go/arm/compute"
	"github.com/Azure/azure-sdk-for-go/arm/disk"
	"github.com/Azure/azure-sdk-for-go/arm/network"
	"github.com/Azure/go-autorest/autorest"
	"github.com/Azure/go-autorest/autorest/adal"
	"github.com/Azure/go-autorest/autorest/azure"
	"github.com/Azure/go-autorest/autorest/to"
	"github.com/golang/glog"
)

// AzureDriver is the driver struct for holding azure machine information
type AzureDriver struct {
	AzureMachineClass *v1alpha1.AzureMachineClass
	CloudConfig       *corev1.Secret
	UserData          string
	MachineID         string
	MachineName       string
}

var (
	interfacesClient network.InterfacesClient
	vmClient         compute.VirtualMachinesClient
	subnetClient     network.SubnetsClient
	diskClient       disk.DisksClient
)

// Create method is used to create an azure machine
func (d *AzureDriver) Create() (string, string, error) {
	d.setup()
	var (
		vmName        = d.MachineName //VM-name has to be in small letters
		nicName       = vmName + "-nic"
		diskName      = vmName + "-os-disk"
		location      = d.AzureMachineClass.Spec.Location
		resourceGroup = d.AzureMachineClass.Spec.ResourceGroup
		UserDataEnc   = base64.StdEncoding.EncodeToString([]byte(d.UserData))
	)

	// Add tags to the machine resources
	tagList := map[string]*string{}
	for idx, element := range d.AzureMachineClass.Spec.Tags {
		tagList[idx] = to.StringPtr(element)
	}

	subnet, err := subnetClient.Get(
		resourceGroup,
		d.AzureMachineClass.Spec.SubnetInfo.VnetName,
		d.AzureMachineClass.Spec.SubnetInfo.SubnetName,
		"",
	)
	err = onErrorFail(err, fmt.Sprintf("subnetClient.Get failed for subnet %q", *subnet.Name))
	if err != nil {
		return "Error", "Error", err
	}

	enableIPForwarding := true
	nicParameters := network.Interface{
		Location: &location,
		InterfacePropertiesFormat: &network.InterfacePropertiesFormat{
			IPConfigurations: &[]network.InterfaceIPConfiguration{
				{
					Name: &nicName,
					InterfaceIPConfigurationPropertiesFormat: &network.InterfaceIPConfigurationPropertiesFormat{
						PrivateIPAllocationMethod: network.Dynamic,
						Subnet:                    &subnet,
					},
				},
			},
			EnableIPForwarding: &enableIPForwarding,
		},
		Tags: &tagList,
	}

	var cancel chan struct{}

	_, errChan := interfacesClient.CreateOrUpdate(resourceGroup, nicName, nicParameters, cancel)
	err = onErrorFail(<-errChan, fmt.Sprintf("interfacesClient.CreateOrUpdate for NIC '%s' failed", nicName))
	if err != nil {
		metrics.ApiFailedRequestCount.With(prometheus.Labels{"provider": "azure", "service": "network_interfaces"}).Inc()
		return "Error", "Error", err
	}
	metrics.ApiRequestCount.With(prometheus.Labels{"provider": "azure", "service": "network_interfaces"}).Inc()

	nicParameters, err = interfacesClient.Get(resourceGroup, nicName, "")
	err = onErrorFail(err, fmt.Sprintf("interfaces.Get for NIC '%s' failed", nicName))
	if err != nil {
		metrics.ApiFailedRequestCount.With(prometheus.Labels{"provider": "azure", "service": "network_interfaces"}).Inc()
		// Delete the created NIC
		_, errChan = interfacesClient.Delete(resourceGroup, nicName, cancel)
		errNIC := onErrorFail(<-errChan, fmt.Sprintf("Getting NIC details failed, inturn deletion for corresponding newly created NIC '%s' failed", nicName))
		if errNIC != nil {
			metrics.ApiFailedRequestCount.With(prometheus.Labels{"provider": "azure", "service": "network_interfaces"}).Inc()
			// When deletion of NIC returns an error
			return "Error", "Error", errNIC
		}
		metrics.ApiRequestCount.With(prometheus.Labels{"provider": "azure", "service": "network_interfaces"}).Inc()

		return "Error", "Error", err
	}
	metrics.ApiRequestCount.With(prometheus.Labels{"provider": "azure", "service": "network_interfaces"}).Inc()

	vm := compute.VirtualMachine{
		Location: &location,
		VirtualMachineProperties: &compute.VirtualMachineProperties{
			HardwareProfile: &compute.HardwareProfile{
				VMSize: compute.VirtualMachineSizeTypes(d.AzureMachineClass.Spec.Properties.HardwareProfile.VMSize),
			},
			StorageProfile: &compute.StorageProfile{
				ImageReference: &compute.ImageReference{
					Publisher: &d.AzureMachineClass.Spec.Properties.StorageProfile.ImageReference.Publisher,
					Offer:     &d.AzureMachineClass.Spec.Properties.StorageProfile.ImageReference.Offer,
					Sku:       &d.AzureMachineClass.Spec.Properties.StorageProfile.ImageReference.Sku,
					Version:   &d.AzureMachineClass.Spec.Properties.StorageProfile.ImageReference.Version,
				},
				OsDisk: &compute.OSDisk{
					Name:    &diskName,
					Caching: compute.CachingTypes(d.AzureMachineClass.Spec.Properties.StorageProfile.OsDisk.Caching),
					ManagedDisk: &compute.ManagedDiskParameters{
						StorageAccountType: compute.StorageAccountTypes(d.AzureMachineClass.Spec.Properties.StorageProfile.OsDisk.ManagedDisk.StorageAccountType),
					},
					DiskSizeGB:   &d.AzureMachineClass.Spec.Properties.StorageProfile.OsDisk.DiskSizeGB,
					CreateOption: compute.DiskCreateOptionTypes(d.AzureMachineClass.Spec.Properties.StorageProfile.OsDisk.CreateOption),
				},
			},
			OsProfile: &compute.OSProfile{
				ComputerName:  &vmName,
				AdminUsername: &d.AzureMachineClass.Spec.Properties.OsProfile.AdminUsername,
				CustomData:    &UserDataEnc,
				LinuxConfiguration: &compute.LinuxConfiguration{
					DisablePasswordAuthentication: &d.AzureMachineClass.Spec.Properties.OsProfile.LinuxConfiguration.DisablePasswordAuthentication,
					SSH: &compute.SSHConfiguration{
						PublicKeys: &[]compute.SSHPublicKey{
							{
								Path:    &d.AzureMachineClass.Spec.Properties.OsProfile.LinuxConfiguration.SSH.PublicKeys.Path,
								KeyData: &d.AzureMachineClass.Spec.Properties.OsProfile.LinuxConfiguration.SSH.PublicKeys.KeyData,
							},
						},
					},
				},
			},
			NetworkProfile: &compute.NetworkProfile{
				NetworkInterfaces: &[]compute.NetworkInterfaceReference{
					{
						ID: nicParameters.ID,
						NetworkInterfaceReferenceProperties: &compute.NetworkInterfaceReferenceProperties{
							Primary: to.BoolPtr(false),
						},
					},
				},
			},
			AvailabilitySet: &compute.SubResource{
				ID: &d.AzureMachineClass.Spec.Properties.AvailabilitySet.ID,
			},
		},
		Tags: &tagList,
	}

	cancel = nil
	_, errChan = vmClient.CreateOrUpdate(resourceGroup, vmName, vm, cancel)
	err = onErrorFail(<-errChan, "createVM failed")
	if err != nil {
		metrics.ApiFailedRequestCount.With(prometheus.Labels{"provider": "azure", "service": "virtual_machine"}).Inc()
		// Delete the created NIC
		_, errChan = interfacesClient.Delete(resourceGroup, nicName, cancel)
		errNIC := onErrorFail(<-errChan, fmt.Sprintf("Creation of VM failed, inturn deletion for corresponding newly created NIC '%s' failed", nicName))
		if errNIC != nil {
			// When deletion of NIC returns an error
			metrics.ApiFailedRequestCount.With(prometheus.Labels{"provider": "azure", "service": "network_interfaces"}).Inc()
			return "Error", "Error", errNIC
		}
		metrics.ApiRequestCount.With(prometheus.Labels{"provider": "azure", "service": "network_interfaces"}).Inc()

		return "Error", "Error", err
	}
	metrics.ApiRequestCount.With(prometheus.Labels{"provider": "azure", "service": "virtual_machine"}).Inc()

	return d.encodeMachineID(location, vmName), vmName, err
}

// Delete method is used to delete an azure machine
func (d *AzureDriver) Delete() error {

	result, err := d.GetVMs(d.MachineID)
	if err != nil {
		return err
	} else if len(result) == 0 {
		// No running instance exists with the given machine-ID
		glog.V(2).Infof("No VM matching the machine-ID found on the provider %q", d.MachineID)
		return nil
	}

	d.setup()
	var (
		vmName        = d.decodeMachineID(d.MachineID)
		nicName       = vmName + "-nic"
		diskName      = vmName + "-os-disk"
		resourceGroup = d.AzureMachineClass.Spec.ResourceGroup
		cancel        = make(chan struct{})
	)

	listOfResources := make(map[string]string)
	d.getvms(d.MachineID, listOfResources)
	if len(listOfResources) != 0 {

		_, errChan := vmClient.PowerOff(resourceGroup, vmName, cancel)
		err = onErrorFail(<-errChan, fmt.Sprintf("vmClient.PowerOff failed for '%s'", vmName))
		if err != nil {
			return err
		}
		glog.V(2).Infof("VM poweroff was successful for %s", vmName)

		_, errChan = vmClient.Delete(resourceGroup, vmName, cancel)
		err = onErrorFail(<-errChan, fmt.Sprintf("vmClient.Delete failed for '%s'", vmName))
		if err != nil {
			metrics.ApiFailedRequestCount.With(prometheus.Labels{"provider": "azure", "service": "virtual_machine"}).Inc()
			return err
		}
<<<<<<< HEAD
		metrics.ApiRequestCount.With(prometheus.Labels{"provider": "azure", "service": "virtual_machine"}).Inc()
=======
		glog.V(2).Infof("VM deletion was successful for %s", vmName)

	} else {
		glog.Warningf("VM was not found for %s", vmName)
>>>>>>> b63dbde6
	}

	listOfResources = make(map[string]string)
	d.getnics(d.MachineID, listOfResources)
	if len(listOfResources) != 0 {
		_, errChan := interfacesClient.Delete(resourceGroup, nicName, cancel)
		err = onErrorFail(<-errChan, fmt.Sprintf("interfacesClient.Delete for NIC '%s' failed", nicName))
		if err != nil {
			metrics.ApiFailedRequestCount.With(prometheus.Labels{"provider": "azure", "service": "network_interfaces"}).Inc()
			return err
		}
<<<<<<< HEAD
		metrics.ApiRequestCount.With(prometheus.Labels{"provider": "azure", "service": "network_interfaces"}).Inc()
=======
		glog.V(2).Infof("NIC deletion was successful for %s", nicName)
	} else {
		glog.Warningf("NIC was not found for %s", nicName)
>>>>>>> b63dbde6
	}

	listOfResources = make(map[string]string)
	d.getdisks(d.MachineID, listOfResources)
	if len(listOfResources) != 0 {
		_, errChan := diskClient.Delete(resourceGroup, diskName, cancel)
		err = onErrorFail(<-errChan, fmt.Sprintf("diskClient.Delete for NIC '%s' failed", diskName))
		if err != nil {
			metrics.ApiFailedRequestCount.With(prometheus.Labels{"provider": "azure", "service": "disks"}).Inc()
			return err
		}
<<<<<<< HEAD
		metrics.ApiRequestCount.With(prometheus.Labels{"provider": "azure", "service": "disks"}).Inc()
=======
		glog.V(2).Infof("OS-Disk deletion was successful for %s", diskName)
	} else {
		glog.Warningf("OS-Disk was not found for %s", diskName)
>>>>>>> b63dbde6
	}

	return err
}

// GetExisting method is used to fetch the machineID for an azure machine
func (d *AzureDriver) GetExisting() (string, error) {
	return d.MachineID, nil
}

// GetVMs returns a list of VM or VM resources
// Azure earlier treated all VM resources (instance, NIC, Disks)
// as a single resource and atomically created/deleted them in the driver interface.
// This caused issues when the controller crashes, during deletions. To fix this,
// now GetVMs interface checks for all resources instead of just VMs.
func (d *AzureDriver) GetVMs(machineID string) (VMs, error) {
	var err error
	listOfVMs := make(map[string]string)

	err = d.getvms(machineID, listOfVMs)
	if err != nil {
		return listOfVMs, err
	}
	metrics.ApiRequestCount.With(prometheus.Labels{"provider": "azure", "service": "virtual_machine"}).Inc()

	err = d.getnics(machineID, listOfVMs)
	if err != nil {
		return listOfVMs, err
	}
	metrics.ApiRequestCount.With(prometheus.Labels{"provider": "azure", "service": "network_interfaces"}).Inc()

	err = d.getdisks(machineID, listOfVMs)
	metrics.ApiRequestCount.With(prometheus.Labels{"provider": "azure", "service": "disks"}).Inc()
	return listOfVMs, err
}

// getvms is a helper method used to list actual vm instances
func (d *AzureDriver) getvms(machineID string, listOfVMs VMs) error {

	searchClusterName := ""
	searchNodeRole := ""

	for key := range d.AzureMachineClass.Spec.Tags {
		if strings.Contains(key, "kubernetes.io-cluster-") {
			searchClusterName = key
		} else if strings.Contains(key, "kubernetes.io-role-") {
			searchNodeRole = key
		}
	}

	if searchClusterName == "" ||
		searchNodeRole == "" ||
		d.AzureMachineClass.Spec.ResourceGroup == "" {
		return nil
	}

	d.setup()
	result, err := vmClient.List(d.AzureMachineClass.Spec.ResourceGroup)
	if err != nil {
		metrics.ApiFailedRequestCount.With(prometheus.Labels{"provider": "azure", "service": "virtual_machine"}).Inc()
		glog.Errorf("Failed to list VMs. Error Message - %s", err)
		return err
	}
	metrics.ApiRequestCount.With(prometheus.Labels{"provider": "azure", "service": "virtual_machine"}).Inc()

	if result.Value != nil && len(*result.Value) > 0 {
		for _, server := range *result.Value {

			clusterName := ""
			nodeRole := ""

			if server.Tags == nil {
				continue
			}
			for key := range *server.Tags {
				if strings.Contains(key, "kubernetes.io-cluster-") {
					clusterName = key
				} else if strings.Contains(key, "kubernetes.io-role-") {
					nodeRole = key
				}
			}

			if clusterName == searchClusterName && nodeRole == searchNodeRole {

				instanceID := d.encodeMachineID(d.AzureMachineClass.Spec.Location, *server.Name)

				if machineID == "" {
					listOfVMs[instanceID] = *server.Name
				} else if machineID == instanceID {
					listOfVMs[instanceID] = *server.Name
					glog.V(3).Infof("Found machine with name: %q", *server.Name)
					break
				}
			}

		}
	}

	return nil
}

// getnics is helper method used to list NICs
func (d *AzureDriver) getnics(machineID string, listOfVMs VMs) error {

	searchClusterName := ""
	searchNodeRole := ""

	for key := range d.AzureMachineClass.Spec.Tags {
		if strings.Contains(key, "kubernetes.io-cluster-") {
			searchClusterName = key
		} else if strings.Contains(key, "kubernetes.io-role-") {
			searchNodeRole = key
		}
	}

	if searchClusterName == "" ||
		searchNodeRole == "" ||
		d.AzureMachineClass.Spec.ResourceGroup == "" {
		return nil
	}

	d.setup()
	result, err := interfacesClient.List(d.AzureMachineClass.Spec.ResourceGroup)
	if err != nil {
		metrics.ApiFailedRequestCount.With(prometheus.Labels{"provider": "azure", "service": "network_interfaces"}).Inc()
		glog.Errorf("Failed to list NICs. Error Message - %s", err)
		return err
	}
	metrics.ApiRequestCount.With(prometheus.Labels{"provider": "azure", "service": "network_interfaces"}).Inc()

	if result.Value != nil && len(*result.Value) > 0 {
		for _, nic := range *result.Value {

			clusterName := ""
			nodeRole := ""

			if nic.Tags == nil {
				continue
			}
			for key := range *nic.Tags {
				if strings.Contains(key, "kubernetes.io-cluster-") {
					clusterName = key
				} else if strings.Contains(key, "kubernetes.io-role-") {
					nodeRole = key
				}
			}

			if clusterName == searchClusterName && nodeRole == searchNodeRole {

				machineName := *nic.Name
				// Removing last 4 characters from NIC name to get the machine object name
				machineName = machineName[:len(machineName)-4]
				instanceID := d.encodeMachineID(d.AzureMachineClass.Spec.Location, machineName)

				if machineID == "" {
					listOfVMs[instanceID] = machineName
				} else if machineID == instanceID {
					listOfVMs[instanceID] = machineName
					glog.V(3).Infof("Found nic with name %q, hence appending machine %q", *nic.Name, machineName)
					break
				}
			}

		}
	}

	return nil
}

// getdisks is a helper method used to list disks
func (d *AzureDriver) getdisks(machineID string, listOfVMs VMs) error {

	searchClusterName := ""
	searchNodeRole := ""

	for key := range d.AzureMachineClass.Spec.Tags {
		if strings.Contains(key, "kubernetes.io-cluster-") {
			searchClusterName = key
		} else if strings.Contains(key, "kubernetes.io-role-") {
			searchNodeRole = key
		}
	}

	if searchClusterName == "" ||
		searchNodeRole == "" ||
		d.AzureMachineClass.Spec.ResourceGroup == "" {
		return nil
	}

	d.setup()
	result, err := diskClient.List()
	if err != nil {
		metrics.ApiFailedRequestCount.With(prometheus.Labels{"provider": "azure", "service": "disks"}).Inc()
		glog.Errorf("Failed to list OS Disks. Error Message - %s", err)
		return err
	}
	metrics.ApiRequestCount.With(prometheus.Labels{"provider": "azure", "service": "disks"}).Inc()

	if result.Value != nil && len(*result.Value) > 0 {
		for _, disk := range *result.Value {

			clusterName := ""
			nodeRole := ""

			if disk.Tags == nil {
				continue
			}
			for key := range *disk.Tags {
				if strings.Contains(key, "kubernetes.io-cluster-") {
					clusterName = key
				} else if strings.Contains(key, "kubernetes.io-role-") {
					nodeRole = key
				}
			}

			if clusterName == searchClusterName && nodeRole == searchNodeRole {

				machineName := *disk.Name
				// Removing last 8 characters from disk name to get the machine object name
				machineName = machineName[:len(machineName)-8]
				instanceID := d.encodeMachineID(d.AzureMachineClass.Spec.Location, machineName)

				if machineID == "" {
					listOfVMs[instanceID] = machineName
				} else if machineID == instanceID {
					listOfVMs[instanceID] = machineName
					glog.V(3).Infof("Found disk with name %q, hence appending machine %q", *disk.Name, machineName)
					break
				}
			}

		}
	}

	return nil
}

func (d *AzureDriver) setup() {
	subscriptionID := strings.TrimSpace(string(d.CloudConfig.Data[v1alpha1.AzureSubscriptionID]))
	authorizer, err := d.getAuthorizer(azure.PublicCloud)
	onErrorFail(err, "utils.GetAuthorizer failed")
	createClients(subscriptionID, authorizer)
}

func (d *AzureDriver) getAuthorizer(env azure.Environment) (*autorest.BearerAuthorizer, error) {
	tenantID := strings.TrimSpace(string(d.CloudConfig.Data[v1alpha1.AzureTenantID]))
	clientID := strings.TrimSpace(string(d.CloudConfig.Data[v1alpha1.AzureClientID]))
	clientSecret := strings.TrimSpace(string(d.CloudConfig.Data[v1alpha1.AzureClientSecret]))

	oauthConfig, err := adal.NewOAuthConfig(env.ActiveDirectoryEndpoint, tenantID)
	if err != nil {
		return nil, err
	}

	spToken, err := adal.NewServicePrincipalToken(*oauthConfig, clientID, clientSecret, env.ResourceManagerEndpoint)
	if err != nil {
		return nil, err
	}

	return autorest.NewBearerAuthorizer(spToken), nil
}

func createClients(subscriptionID string, authorizer *autorest.BearerAuthorizer) {
	subnetClient = network.NewSubnetsClient(subscriptionID)
	subnetClient.Authorizer = authorizer

	interfacesClient = network.NewInterfacesClient(subscriptionID)
	interfacesClient.Authorizer = authorizer

	vmClient = compute.NewVirtualMachinesClient(subscriptionID)
	vmClient.Authorizer = authorizer

	diskClient = disk.NewDisksClient(subscriptionID)
	diskClient.Authorizer = authorizer
}

// onErrorFail prints a failure message and exits the program if err is not nil.
func onErrorFail(err error, message string) error {
	if err != nil {
		glog.Errorf("%s: %s\n", message, err)
		return err
	}
	return nil
}

func (d *AzureDriver) encodeMachineID(location, vmName string) string {
	return fmt.Sprintf("azure:///%s/%s", location, vmName)
}

func (d *AzureDriver) decodeMachineID(id string) string {
	splitProviderID := strings.Split(id, "/")
	return splitProviderID[len(splitProviderID)-1]
}<|MERGE_RESOLUTION|>--- conflicted
+++ resolved
@@ -244,14 +244,11 @@
 			metrics.ApiFailedRequestCount.With(prometheus.Labels{"provider": "azure", "service": "virtual_machine"}).Inc()
 			return err
 		}
-<<<<<<< HEAD
 		metrics.ApiRequestCount.With(prometheus.Labels{"provider": "azure", "service": "virtual_machine"}).Inc()
-=======
 		glog.V(2).Infof("VM deletion was successful for %s", vmName)
 
 	} else {
 		glog.Warningf("VM was not found for %s", vmName)
->>>>>>> b63dbde6
 	}
 
 	listOfResources = make(map[string]string)
@@ -263,13 +260,10 @@
 			metrics.ApiFailedRequestCount.With(prometheus.Labels{"provider": "azure", "service": "network_interfaces"}).Inc()
 			return err
 		}
-<<<<<<< HEAD
 		metrics.ApiRequestCount.With(prometheus.Labels{"provider": "azure", "service": "network_interfaces"}).Inc()
-=======
 		glog.V(2).Infof("NIC deletion was successful for %s", nicName)
 	} else {
 		glog.Warningf("NIC was not found for %s", nicName)
->>>>>>> b63dbde6
 	}
 
 	listOfResources = make(map[string]string)
@@ -281,13 +275,10 @@
 			metrics.ApiFailedRequestCount.With(prometheus.Labels{"provider": "azure", "service": "disks"}).Inc()
 			return err
 		}
-<<<<<<< HEAD
 		metrics.ApiRequestCount.With(prometheus.Labels{"provider": "azure", "service": "disks"}).Inc()
-=======
 		glog.V(2).Infof("OS-Disk deletion was successful for %s", diskName)
 	} else {
 		glog.Warningf("OS-Disk was not found for %s", diskName)
->>>>>>> b63dbde6
 	}
 
 	return err
