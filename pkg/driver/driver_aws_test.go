--- conflicted
+++ resolved
@@ -18,16 +18,12 @@
 package driver
 
 import (
-<<<<<<< HEAD
-=======
-	"testing"
-
->>>>>>> a1a91059
+	. "github.com/onsi/ginkgo"
+	. "github.com/onsi/gomega"
+
 	"github.com/aws/aws-sdk-go/aws"
 	"github.com/aws/aws-sdk-go/service/ec2"
 	v1alpha1 "github.com/gardener/machine-controller-manager/pkg/apis/machine/v1alpha1"
-	. "github.com/onsi/ginkgo"
-	. "github.com/onsi/gomega"
 	corev1 "k8s.io/api/core/v1"
 )
 
@@ -123,11 +119,7 @@
 
 	Context("GenerateBlockDevices Driver AWS Spec", func() {
 
-<<<<<<< HEAD
-		It("should convert multiple blockDevices successfully", func() {
-=======
 		It("should convert multiples blockDevices successfully", func() {
->>>>>>> a1a91059
 			awsDriver := &AWSDriver{}
 			disks := []v1alpha1.AWSBlockDeviceMappingSpec{
 				{
