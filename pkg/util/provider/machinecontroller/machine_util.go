/*
Copyright 2016 The Kubernetes Authors.

Licensed under the Apache License, Version 2.0 (the "License");
you may not use this file except in compliance with the License.
You may obtain a copy of the License at

    http://www.apache.org/licenses/LICENSE-2.0

Unless required by applicable law or agreed to in writing, software
distributed under the License is distributed on an "AS IS" BASIS,
WITHOUT WARRANTIES OR CONDITIONS OF ANY KIND, either express or implied.
See the License for the specific language governing permissions and
limitations under the License.

This file was copied and modified from the kubernetes/kubernetes project
https://github.com/kubernetes/kubernetes/release-1.8/pkg/controller/deployment/util/pod_util.go

Modifications Copyright SAP SE or an SAP affiliate company and Gardener contributors
*/

// Package controller is used to provide the core functionalities of machine-controller-manager
package controller

import (
	"bytes"
	"context"
	"encoding/json"
	"errors"
	"fmt"
	"math"
	"runtime"
	"strconv"
	"strings"
	"time"

	machineapi "github.com/gardener/machine-controller-manager/pkg/apis/machine"
	"github.com/gardener/machine-controller-manager/pkg/apis/machine/v1alpha1"
	"github.com/gardener/machine-controller-manager/pkg/util/nodeops"
	"github.com/gardener/machine-controller-manager/pkg/util/provider/drain"
	"github.com/gardener/machine-controller-manager/pkg/util/provider/driver"
	"github.com/gardener/machine-controller-manager/pkg/util/provider/machinecodes/codes"
	"github.com/gardener/machine-controller-manager/pkg/util/provider/machinecodes/status"
	"github.com/gardener/machine-controller-manager/pkg/util/provider/machineutils"
	utilstrings "github.com/gardener/machine-controller-manager/pkg/util/strings"
	utiltime "github.com/gardener/machine-controller-manager/pkg/util/time"

	v1 "k8s.io/api/core/v1"
	storagev1 "k8s.io/api/storage/v1"
	apiequality "k8s.io/apimachinery/pkg/api/equality"
	apierrors "k8s.io/apimachinery/pkg/api/errors"
	metav1 "k8s.io/apimachinery/pkg/apis/meta/v1"
	"k8s.io/apimachinery/pkg/labels"
	"k8s.io/apimachinery/pkg/selection"
	"k8s.io/apimachinery/pkg/util/sets"
	"k8s.io/apimachinery/pkg/util/wait"
	storageclient "k8s.io/client-go/kubernetes/typed/storage/v1"
	storagelisters "k8s.io/client-go/listers/storage/v1"
	"k8s.io/klog/v2"
	"k8s.io/utils/ptr"
)

// emptyMap is a dummy emptyMap to compare with
var emptyMap = make(map[string]string)
var (
	errSuccessfulALTsync     = errors.New("machine ALTs have been reconciled")
	errSuccessfulPhaseUpdate = errors.New("machine creation is successful. Machine Phase/Conditions have been UPDATED")
)

const (
	maxReplacements    = 1
	pollInterval       = 100 * time.Millisecond
	lockAcquireTimeout = 1 * time.Second
	cacheUpdateTimeout = 1 * time.Second
)

// ValidateMachineClass validates the machine class.
func (c *controller) ValidateMachineClass(_ context.Context, classSpec *v1alpha1.ClassSpec) (*v1alpha1.MachineClass, map[string][]byte, machineutils.RetryPeriod, error) {
	var (
		machineClass *v1alpha1.MachineClass
		err          error
		retry        = machineutils.LongRetry
	)

	machineClass, err = c.machineClassLister.MachineClasses(c.namespace).Get(classSpec.Name)
	if err != nil {
		klog.Errorf("MachineClass %s/%s not found. Skipping. %v", c.namespace, classSpec.Name, err)
		return nil, nil, retry, err
	}

	internalMachineClass := &machineapi.MachineClass{}
	err = c.internalExternalScheme.Convert(machineClass, internalMachineClass, nil)
	if err != nil {
		klog.Warning("Error in scheme conversion")
		return nil, nil, retry, err
	}

	secretData, err := c.getSecretData(machineClass.Name, machineClass.SecretRef, machineClass.CredentialsSecretRef)
	if err != nil {
		klog.V(2).Infof("Could not compute secret data: %+v", err)
		return nil, nil, retry, err
	}

	if finalizers := sets.NewString(machineClass.Finalizers...); !finalizers.Has(MCMFinalizerName) {
		c.machineClassQueue.Add(machineClass.Name)

		errMessage := fmt.Sprintf("The machine class %s has no finalizers set. So not reconciling the machine.", machineClass.Name)
		err := errors.New(errMessage)

		return nil, nil, machineutils.ShortRetry, err
	}

	err = c.validateNodeTemplate(machineClass.NodeTemplate)
	if err != nil {
		klog.Warning(err)
		return nil, nil, machineutils.ShortRetry, err
	}

	return machineClass, secretData, retry, nil
}

func (c *controller) getSecretData(machineClassName string, secretRefs ...*v1.SecretReference) (map[string][]byte, error) {
	var secretData map[string][]byte

	for _, secretRef := range secretRefs {
		if secretRef == nil {
			continue
		}

		secretRef, err := c.getSecret(secretRef, machineClassName)
		if err != nil {
			klog.V(2).Infof("Secret reference %s/%s not found", secretRef.Namespace, secretRef.Name)
			return nil, err
		}

		if secretRef != nil {
			secretData = mergeDataMaps(secretData, secretRef.Data)
		}
	}

	return secretData, nil
}

// validateNodeTemplate validates the optional nodeTemplate field is configured in the MachineClass
func (c *controller) validateNodeTemplate(nodeTemplate *v1alpha1.NodeTemplate) error {
	var allErr []error
	capacityAttributes := []v1.ResourceName{"cpu", "gpu", "memory"}

	if nodeTemplate == nil {
		return nil
	}

	for _, attribute := range capacityAttributes {
		if _, ok := nodeTemplate.Capacity[attribute]; !ok {
			err := errors.New("MachineClass NodeTemplate Capacity should mandatorily have CPU, GPU and Memory configured")
			allErr = append(allErr, err)
		}
	}

	if nodeTemplate.InstanceType == "" || nodeTemplate.Region == "" || nodeTemplate.Zone == "" {
		err := errors.New("MachineClass NodeTemplate Instance Type, region and zone cannot be empty")
		allErr = append(allErr, err)
	}

	if allErr != nil {
		return fmt.Errorf("%s", allErr)
	}

	return nil
}

// getSecret retrieves the kubernetes secret if found
func (c *controller) getSecret(ref *v1.SecretReference, MachineClassName string) (*v1.Secret, error) {
	if ref == nil {
		// If no secretRef, return nil
		return nil, nil
	}

	secretRef, err := c.secretLister.Secrets(ref.Namespace).Get(ref.Name)
	if err != nil && apierrors.IsNotFound(err) {
		klog.V(3).Infof("No secret %q: found for MachineClass %q", ref, MachineClassName)
		return nil, nil
	} else if err != nil {
		klog.Errorf("Unable get secret %q for MachineClass %q: %v", MachineClassName, ref, err)
		return nil, err
	}
	return secretRef, err
}

// nodeConditionsHaveChanged compares two node status.conditions to see if any of the statuses have changed
func nodeConditionsHaveChanged(oldConditions []v1.NodeCondition, newConditions []v1.NodeCondition) ([]v1.NodeCondition, []v1.NodeCondition, bool) {
	var (
		oldConditionsByType      = make(map[v1.NodeConditionType]v1.NodeCondition, len(oldConditions))
		newConditionsByType      = make(map[v1.NodeConditionType]v1.NodeCondition, len(newConditions))
		addedOrUpdatedConditions = make([]v1.NodeCondition, 0, len(newConditions))
		removedConditions        = make([]v1.NodeCondition, 0, len(oldConditions))
	)

	for _, c := range oldConditions {
		oldConditionsByType[c.Type] = c
	}
	for _, c := range newConditions {
		newConditionsByType[c.Type] = c
	}

	// checking for any added/updated new condition
	for _, c := range newConditions {
		oldC, exists := oldConditionsByType[c.Type]
		if !exists || (oldC.Status != c.Status) || (c.Type == v1alpha1.NodeInPlaceUpdate && oldC.Reason != c.Reason) {
			addedOrUpdatedConditions = append(addedOrUpdatedConditions, c)
		}
	}

	// checking for any deleted condition
	for _, c := range oldConditions {
		if _, exists := newConditionsByType[c.Type]; !exists {
			removedConditions = append(removedConditions, c)
		}
	}

	return addedOrUpdatedConditions, removedConditions, len(addedOrUpdatedConditions) != 0 || len(removedConditions) != 0
}

func mergeDataMaps(in map[string][]byte, maps ...map[string][]byte) map[string][]byte {
	out := make(map[string][]byte)

	for _, m := range append([]map[string][]byte{in}, maps...) {
		for k, v := range m {
			out[k] = v
		}
	}

	return out
}

// syncMachineNameToNode syncs the machine name on the corresponding node object
// by adding a machine name label to its metadata.
func (c *controller) syncMachineNameToNode(ctx context.Context, machine *v1alpha1.Machine) (machineutils.RetryPeriod, error) {
	node, err := c.nodeLister.Get(getNodeName(machine))
	if err != nil {
		if apierrors.IsNotFound(err) {
			// Don't return error so that other steps can be executed.
			return machineutils.LongRetry, nil
		}
		klog.Errorf("Error occurred while trying to fetch node object - err: %s", err)
		return machineutils.ShortRetry, err
	}

	if node.Labels[machineutils.MachineLabelKey] == machine.Name {
		return machineutils.LongRetry, nil
	}

	nodeCopy := node.DeepCopy()

	if nodeCopy.Labels == nil {
		nodeCopy.Labels = make(map[string]string)
	}
	nodeCopy.Labels[machineutils.MachineLabelKey] = machine.Name

	if _, err := c.targetCoreClient.CoreV1().Nodes().Update(ctx, nodeCopy, metav1.UpdateOptions{}); err != nil {
		if apierrors.IsConflict(err) {
			return machineutils.ConflictRetry, err
		}
		return machineutils.ShortRetry, err
	}

	return machineutils.LongRetry, nil
}

func (c *controller) updateNodeConditionBasedOnLabel(ctx context.Context, machine *v1alpha1.Machine) (machineutils.RetryPeriod, error) {
	node, err := c.nodeLister.Get(getNodeName(machine))
	if err != nil {
		if apierrors.IsNotFound(err) {
			// Don't return error so that other steps can be executed.
			return machineutils.LongRetry, nil
		}
		klog.Errorf("Error occurred while trying to fetch node object - err: %s", err)
		return machineutils.ShortRetry, err
	}

	if !metav1.HasLabel(node.ObjectMeta, v1alpha1.LabelKeyNodeCandidateForUpdate) {
		return machineutils.LongRetry, nil
	}

	nodeCopy := node.DeepCopy()

	if nodeCopy.Labels == nil {
		nodeCopy.Labels = make(map[string]string)
	}

	inPlaceCond := nodeops.GetCondition(nodeCopy, v1alpha1.NodeInPlaceUpdate)
	updateCondition := false

	// If the condition is not present, the in-place update is being initiated for the first time.
	// In some cases, the node might already have the "selected for update" label, allowing the condition to be directly set to "selected for update."
	// However, this approach could complicate handling, as it would require addressing scenarios where the node is marked as selected for update but has not yet been drained.
	// If the condition is present and marked as update successful, we check if the node lacks the "update result" label.
	// This ensures that the condition is not reverted from update successful to update candidate, as the node will already have the "update result" label from the same update process.
	if inPlaceCond == nil || (inPlaceCond.Reason == v1alpha1.UpdateSuccessful && !metav1.HasLabel(nodeCopy.ObjectMeta, v1alpha1.LabelKeyNodeUpdateResult)) {
		nodeCopy = nodeops.AddOrUpdateCondition(nodeCopy, v1.NodeCondition{
			Type:               v1alpha1.NodeInPlaceUpdate,
			Status:             v1.ConditionTrue,
			LastTransitionTime: metav1.Now(),
			Reason:             v1alpha1.CandidateForUpdate,
			Message:            "Node is a candidate for in-place update",
		})
		updateCondition = true
	}

	if !updateCondition {
		if _, ok := nodeCopy.Labels[v1alpha1.LabelKeyNodeSelectedForUpdate]; ok {
			if inPlaceCond.Reason == v1alpha1.CandidateForUpdate {
				nodeCopy = nodeops.AddOrUpdateCondition(nodeCopy, v1.NodeCondition{
					Type:               v1alpha1.NodeInPlaceUpdate,
					Status:             v1.ConditionTrue,
					LastTransitionTime: metav1.Now(),
					Reason:             v1alpha1.SelectedForUpdate,
					Message:            "Node is selected for in-place update",
				})
				updateCondition = true
			} else if inPlaceCond.Reason == v1alpha1.SelectedForUpdate {
				// node still not has been drained
				return machineutils.MediumRetry, nil
			}
		}
	}

	if !updateCondition {
		if nodeCopy.Labels[v1alpha1.LabelKeyNodeUpdateResult] == v1alpha1.LabelValueNodeUpdateSuccessful {
			if inPlaceCond != nil && inPlaceCond.Reason == v1alpha1.UpdateSuccessful {
				return machineutils.LongRetry, nil
			}
			nodeCopy = nodeops.AddOrUpdateCondition(nodeCopy, v1.NodeCondition{
				Type:               v1alpha1.NodeInPlaceUpdate,
				Status:             v1.ConditionTrue,
				LastTransitionTime: metav1.Now(),
				Reason:             v1alpha1.UpdateSuccessful,
				Message:            "Node in-place update successful",
			})
			updateCondition = true
		} else if nodeCopy.Labels[v1alpha1.LabelKeyNodeUpdateResult] == v1alpha1.LabelValueNodeUpdateFailed {
			if inPlaceCond != nil && inPlaceCond.Reason == v1alpha1.UpdateFailed {
				return machineutils.LongRetry, nil
			}

			nodeCopy = nodeops.AddOrUpdateCondition(nodeCopy, v1.NodeCondition{
				Type:               v1alpha1.NodeInPlaceUpdate,
				Status:             v1.ConditionTrue,
				LastTransitionTime: metav1.Now(),
				Reason:             v1alpha1.UpdateFailed,
				Message:            fmt.Sprintf("Node in-place update failed: %v", nodeCopy.Annotations[v1alpha1.AnnotationKeyMachineUpdateFailedReason]),
			})
			updateCondition = true
		}
	}

	if updateCondition {
		if _, err := c.targetCoreClient.CoreV1().Nodes().UpdateStatus(ctx, nodeCopy, metav1.UpdateOptions{}); err != nil {
			if apierrors.IsConflict(err) {
				return machineutils.ConflictRetry, err
			}
			return machineutils.ShortRetry, err
		}
	}

	return machineutils.LongRetry, nil
}

func (c *controller) inPlaceUpdate(ctx context.Context, machine *v1alpha1.Machine) (machineutils.RetryPeriod, error) {
	cond, err := nodeops.GetNodeCondition(ctx, c.targetCoreClient, getNodeName(machine), v1alpha1.NodeInPlaceUpdate)
	if err != nil {
		if apierrors.IsNotFound(err) {
			// Don't return error so that other steps can be executed.
			return machineutils.LongRetry, nil
		}
		return machineutils.ShortRetry, err
	}

	if cond == nil {
		return machineutils.LongRetry, nil
	}

	// if the condition is present and the reason is selected for update then drain the node
	if cond.Reason == v1alpha1.SelectedForUpdate {
		retry, err := c.drainNodeForInPlace(ctx, machine)
		if err != nil {
			return retry, err
		}

		// if the node is drained successfully then fetch the node condition again
		cond, err = nodeops.GetNodeCondition(ctx, c.targetCoreClient, getNodeName(machine), v1alpha1.NodeInPlaceUpdate)
		if err != nil {
			return machineutils.ShortRetry, err
		}
	}

	if cond.Reason == v1alpha1.ReadyForUpdate {
		// give machine time for update to get applied
		return machineutils.MediumRetry, fmt.Errorf("node %s is ready for in-place update", getNodeName(machine))
	}

	// if the condition is present and the reason is drain successful then the node is ready for update
	if cond.Reason == v1alpha1.DrainSuccessful {
		cond.Reason = v1alpha1.ReadyForUpdate
		cond.LastTransitionTime = metav1.Now()
		cond.Message = "Node is ready for in-place update"
		if err := nodeops.AddOrUpdateConditionsOnNode(ctx, c.targetCoreClient, getNodeName(machine), *cond); err != nil {
			return machineutils.ShortRetry, err
		}
		// give machine time for update to get applied
		return machineutils.MediumRetry, fmt.Errorf("node %s is ready for in-place update", getNodeName(machine))
	}

	return machineutils.LongRetry, nil
}

func (c *controller) updateMachineStatusAndNodeCondition(ctx context.Context, machine *v1alpha1.Machine, description string, state v1alpha1.MachineState, drainError error) (machineutils.RetryPeriod, error) {
	if drainError != nil {
		updateRetryPeriod, updateErr := c.machineStatusUpdate(
			ctx,
			machine,
			v1alpha1.LastOperation{
				Description:    description,
				State:          state,
				Type:           v1alpha1.MachineOperationDrainNode,
				LastUpdateTime: metav1.Now(),
			},
			// Let the clone.Status.CurrentStatus (LastUpdateTime) be as it was before.
			// This helps while computing when the drain timeout to determine if force deletion is to be triggered.
			// Ref - https://github.com/gardener/machine-controller-manager/blob/rel-v0.34.0/pkg/util/provider/machinecontroller/machine_util.go#L872
			machine.Status.CurrentStatus,
			machine.Status.LastKnownState,
		)

		if updateErr != nil {
			return updateRetryPeriod, updateErr
		}

		return machineutils.ShortRetry, drainError
	}

	// update machine status to indicate that the machine will undergo an in-place update
	description = fmt.Sprintf("Machine %s is undergoing an in-place update", machine.Name)
	klog.V(2).Infof("%s with backing node %q is undergoing an in-place update", description, getNodeName(machine))

	machine.Status.CurrentStatus = v1alpha1.CurrentStatus{
		Phase:          v1alpha1.MachineInPlaceUpdating,
		LastUpdateTime: metav1.Now(),
	}
	machine.Status.LastOperation = v1alpha1.LastOperation{
		Description:    description,
		State:          v1alpha1.MachineStateProcessing,
		Type:           v1alpha1.MachineOperationInPlaceUpdate,
		LastUpdateTime: metav1.Now(),
	}

	if _, err := c.controlMachineClient.Machines(machine.Namespace).UpdateStatus(ctx, machine, metav1.UpdateOptions{}); err != nil {
		// Keep retrying across reconciles until update goes through
		klog.Errorf("Update of Phase/Conditions failed for machine %q. Retrying, error: %q", machine.Name, err)
		if apierrors.IsConflict(err) {
			return machineutils.ConflictRetry, err
		}
	}

	cond, err := nodeops.GetNodeCondition(ctx, c.targetCoreClient, getNodeName(machine), v1alpha1.NodeInPlaceUpdate)
	if err != nil {
		return machineutils.ShortRetry, err
	}

	if cond == nil {
		// Add the condition to the node
		cond = &v1.NodeCondition{
			Type: v1alpha1.NodeInPlaceUpdate,
		}
	}

	cond.Status = v1.ConditionTrue
	cond.LastTransitionTime = metav1.Now()
	cond.Reason = v1alpha1.DrainSuccessful
	cond.Message = "Node draining successful"

	if err := nodeops.AddOrUpdateConditionsOnNode(ctx, c.targetCoreClient, getNodeName(machine), *cond); err != nil {
		return machineutils.ShortRetry, err
	}

	return machineutils.ShortRetry, err
}

// syncNodeTemplates syncs nodeTemplates between machine, machineClass and corresponding node-object.
// It ensures, that any nodeTemplate element available on Machine should be available on node-object.
// It ensures that MachineClass.NodeTemplate.VirtualCapacity is synced to the Node's Capacity.
// Although there could be more elements already available on node-object which will not be touched.
func (c *controller) syncNodeTemplates(ctx context.Context, machine *v1alpha1.Machine, machineClass *v1alpha1.MachineClass) (machineutils.RetryPeriod, error) {
	var (
		initializedNodeAnnotation               bool
		currentlyAppliedALTJSONByte             []byte
		lastAppliedALT                          v1alpha1.NodeTemplateSpec
		currentlyAppliedVirtualCapacityJSONByte []byte
		lastAppliedVirtualCapacity              v1.ResourceList
	)

	node, err := c.nodeLister.Get(getNodeName(machine))
	if err != nil {
		if apierrors.IsNotFound(err) {
			// Don't return error so that other steps can be executed.
			return machineutils.LongRetry, nil
		}
		klog.Errorf("Error occurred while trying to fetch node object - err: %s", err)
		return machineutils.ShortRetry, err
	}

	nodeCopy := node.DeepCopy()

	// Initialize node annotations if empty
	if nodeCopy.Annotations == nil {
		nodeCopy.Annotations = make(map[string]string)
		initializedNodeAnnotation = true
	}

	// Extracts the last applied annotations to lastAppliedLabels
	lastAppliedALTJSONString, exists := node.Annotations[machineutils.LastAppliedALTAnnotation]
	if exists {
		err = json.Unmarshal([]byte(lastAppliedALTJSONString), &lastAppliedALT)
		if err != nil {
			klog.Errorf("Error occurred while syncing node annotations, labels & taints: %s", err)
			return machineutils.ShortRetry, err
		}
	}

	lastAppliedVirtualCapacityJSONString, exists := node.Annotations[machineutils.LastAppliedVirtualCapacityAnnotation]
	if exists {
		err = json.Unmarshal([]byte(lastAppliedVirtualCapacityJSONString), &lastAppliedVirtualCapacity)
		if err != nil {
			klog.Errorf("Error occurred while syncing node virtual capacity: %s", err)
			return machineutils.ShortRetry, err
		}
	}

	annotationsChanged := SyncMachineAnnotations(machine, nodeCopy, lastAppliedALT.Annotations)
	labelsChanged := SyncMachineLabels(machine, nodeCopy, lastAppliedALT.Labels)
	taintsChanged := SyncMachineTaints(machine, nodeCopy, lastAppliedALT.Spec.Taints)

	var virtualCapacityChanged bool
	if machineClass != nil && machineClass.NodeTemplate != nil {
		virtualCapacityChanged = SyncVirtualCapacity(machineClass.NodeTemplate.VirtualCapacity, nodeCopy, lastAppliedVirtualCapacity)
	}

	if !annotationsChanged && !labelsChanged && !taintsChanged && !virtualCapacityChanged {
		return machineutils.LongRetry, nil
	}

	// Update node-object with latest nodeTemplate elements if elements have changed.
	if initializedNodeAnnotation || labelsChanged || annotationsChanged || taintsChanged {

		klog.V(2).Infof(
			"Updating machine annotations:%v, labels:%v, taints:%v for machine: %q with providerID: %q and backing node: %q",
			annotationsChanged,
			labelsChanged,
			taintsChanged,
			machine.Name,
			getProviderID(machine),
			getNodeName(machine),
		)
		// Update the  machineutils.LastAppliedALTAnnotation
		lastAppliedALT = machine.Spec.NodeTemplateSpec
		currentlyAppliedALTJSONByte, err = json.Marshal(lastAppliedALT)
		if err != nil {
			klog.Errorf("Error occurred while syncing node annotations, labels & taints: %s", err)
			return machineutils.ShortRetry, err
		}
		nodeCopy.Annotations[machineutils.LastAppliedALTAnnotation] = string(currentlyAppliedALTJSONByte)
	}

	if virtualCapacityChanged {
<<<<<<< HEAD
		klog.V(2).Infof("virtualCapacityChanged, update Node.Status.Capacity of node %q to %v", getNodeName(machine), node.Status.Capacity)
=======
		klog.V(2).Infof("virtualCapacity changed, update Node.Status.Capacity of node %q to %v", getNodeName(machine), node.Status.Capacity)
>>>>>>> 5f3b8bbc
		lastAppliedVirtualCapacity = machineClass.NodeTemplate.VirtualCapacity
		currentlyAppliedVirtualCapacityJSONByte, err = json.Marshal(lastAppliedVirtualCapacity)
		if err != nil {
			klog.Errorf("Error occurred while syncing node virtual capacity: %v", err)
			return machineutils.ShortRetry, err
		}
		nodeCopy.Annotations[machineutils.LastAppliedVirtualCapacityAnnotation] = string(currentlyAppliedVirtualCapacityJSONByte)
	}

	_, err = c.targetCoreClient.CoreV1().Nodes().Update(ctx, nodeCopy, metav1.UpdateOptions{})
	if err != nil {
		// Keep retrying until update goes through
		klog.Errorf("Updated failed for node object of machine %q. Retrying, error: %q", machine.Name, err)
	} else {
		// Return error to continue in next reconcile
		err = errSuccessfulALTsync
	}

	if apierrors.IsConflict(err) {
		return machineutils.ConflictRetry, err
	}
	return machineutils.ShortRetry, err

}

// SyncMachineAnnotations syncs the annotations of the machine with node-objects.
// It returns true if update is needed else false.
func SyncMachineAnnotations(
	machine *v1alpha1.Machine,
	node *v1.Node,
	lastAppliedAnnotations map[string]string,
) bool {
	toBeUpdated := false
	mAnnotations, nAnnotations := machine.Spec.NodeTemplateSpec.Annotations, node.Annotations

	// Initialize node annotations if nil
	if nAnnotations == nil {
		nAnnotations = make(map[string]string)
		node.Annotations = nAnnotations
	}
	// Intialize machine annotations to empty map if nil
	if mAnnotations == nil {
		mAnnotations = emptyMap
	}

	// Delete any annotation that existed in the past but has been deleted now
	for lastAppliedAnnotationKey := range lastAppliedAnnotations {
		if _, exists := mAnnotations[lastAppliedAnnotationKey]; !exists {
			delete(nAnnotations, lastAppliedAnnotationKey)
			toBeUpdated = true
		}
	}

	// Add/Update any key that doesn't exist or whose value as changed
	for mKey, mValue := range mAnnotations {
		if nValue, exists := nAnnotations[mKey]; !exists || mValue != nValue {
			nAnnotations[mKey] = mValue
			toBeUpdated = true
		}
	}

	return toBeUpdated
}

// SyncMachineLabels syncs the labels of the machine with node-objects.
// It returns true if update is needed else false.
func SyncMachineLabels(
	machine *v1alpha1.Machine,
	node *v1.Node,
	lastAppliedLabels map[string]string,
) bool {
	toBeUpdated := false
	mLabels, nLabels := machine.Spec.NodeTemplateSpec.Labels, node.Labels

	// Initialize node labels if nil
	if nLabels == nil {
		nLabels = make(map[string]string)
		node.Labels = nLabels
	}
	// Intialize machine labels to empty map if nil
	if mLabels == nil {
		mLabels = emptyMap
	}

	// Delete any labels that existed in the past but has been deleted now
	for lastAppliedLabelKey := range lastAppliedLabels {
		if _, exists := mLabels[lastAppliedLabelKey]; !exists {
			delete(nLabels, lastAppliedLabelKey)
			toBeUpdated = true
		}
	}

	// Add/Update any key that doesn't exist or whose value as changed
	for mKey, mValue := range mLabels {
		if nValue, exists := nLabels[mKey]; !exists || mValue != nValue {
			nLabels[mKey] = mValue
			toBeUpdated = true
		}
	}

	return toBeUpdated
}

type taintKeyEffect struct {
	// Required. The taint key to be applied to a node.
	Key string
	// Valid effects are NoSchedule, PreferNoSchedule and NoExecute.
	Effect v1.TaintEffect
}

// SyncMachineTaints syncs the taints of the machine with node-objects.
// It returns true if update is needed else false.
func SyncMachineTaints(
	machine *v1alpha1.Machine,
	node *v1.Node,
	lastAppliedTaints []v1.Taint,
) bool {
	toBeUpdated := false
	mTaints, nTaints := machine.Spec.NodeTemplateSpec.Spec.Taints, node.Spec.Taints
	mTaintsMap := make(map[taintKeyEffect]*v1.Taint, 0)
	nTaintsMap := make(map[taintKeyEffect]*v1.Taint, 0)

	// Convert the slice of taints to map of taint [key, effect] = Taint
	// Helps with indexed searching
	for i := range mTaints {
		mTaint := &mTaints[i]
		taintKE := taintKeyEffect{
			Key:    mTaint.Key,
			Effect: mTaint.Effect,
		}
		mTaintsMap[taintKE] = mTaint
	}
	for i := range nTaints {
		nTaint := &nTaints[i]
		taintKE := taintKeyEffect{
			Key:    nTaint.Key,
			Effect: nTaint.Effect,
		}
		nTaintsMap[taintKE] = nTaint
	}

	// Delete taints that existed on the machine object in the last update but deleted now
	for _, lastAppliedTaint := range lastAppliedTaints {

		lastAppliedKE := taintKeyEffect{
			Key:    lastAppliedTaint.Key,
			Effect: lastAppliedTaint.Effect,
		}

		if _, exists := mTaintsMap[lastAppliedKE]; !exists {
			delete(nTaintsMap, lastAppliedKE)
			toBeUpdated = true
		}
	}

	// Add any taints that exists in the machine object but not on the node object
	for mKE, mV := range mTaintsMap {
		if nV, exists := nTaintsMap[mKE]; !exists || *nV != *mV {
			nTaintsMap[mKE] = mV
			toBeUpdated = true
		}
	}

	if toBeUpdated {
		// Convert the map of taints to slice of taints
		nTaints = make([]v1.Taint, len(nTaintsMap))
		i := 0
		for _, nV := range nTaintsMap {
			nTaints[i] = *nV
			i++
		}
		node.Spec.Taints = nTaints
	}

	return toBeUpdated
}

// SyncVirtualCapacity syncs the MachineClass.NodeTemplate.VirtualCapacity with the Node.Status.Capacity
// It returns true if update is needed else false.
func SyncVirtualCapacity(targetVirtualCapacity v1.ResourceList, node *v1.Node, lastAppliedVirtualCapacity v1.ResourceList) bool {
	toBeUpdated := false

	if node.Status.Capacity == nil {
		node.Status.Capacity = v1.ResourceList{}
	}
	if targetVirtualCapacity == nil {
		targetVirtualCapacity = v1.ResourceList{}
	}

	// Delete any keys that existed in the past but has been deleted now
	for prevKey := range lastAppliedVirtualCapacity {
		if _, exists := targetVirtualCapacity[prevKey]; !exists {
			delete(node.Status.Capacity, prevKey)
			toBeUpdated = true
		}
	}

	// Add/Update any key that doesn't exist or whose value as changed
	for targKey, targQuant := range targetVirtualCapacity {
		if nodeQuant, exists := node.Status.Capacity[targKey]; !exists || !nodeQuant.Equal(targQuant) {
			node.Status.Capacity[targKey] = targQuant
			toBeUpdated = true
		}
	}

	return toBeUpdated
}

// machineCreateErrorHandler updates the machine status based on
// CreateMachineResponse and the error during the machine creation
func (c *controller) machineCreateErrorHandler(ctx context.Context, machine *v1alpha1.Machine, createMachineResponse *driver.CreateMachineResponse, err error) (machineutils.RetryPeriod, error) {
	var (
		retryRequired  = machineutils.MediumRetry
		lastKnownState string
	)
	machineErr, ok := status.FromError(err)
	if ok {
		switch machineErr.Code() {
		case codes.ResourceExhausted:
			retryRequired = machineutils.LongRetry
			lastKnownState = machine.Status.LastKnownState
		case codes.Unknown, codes.DeadlineExceeded, codes.Aborted, codes.Unavailable:
			retryRequired = machineutils.ShortRetry
			lastKnownState = machine.Status.LastKnownState
		}
	}

	if createMachineResponse != nil && createMachineResponse.LastKnownState != "" {
		lastKnownState = createMachineResponse.LastKnownState
	}

	updateRetryPeriod, updateErr := c.machineStatusUpdate(
		ctx,
		machine,
		v1alpha1.LastOperation{
			Description:    "Cloud provider message - " + err.Error(),
			ErrorCode:      machineErr.Code().String(),
			State:          v1alpha1.MachineStateFailed,
			Type:           v1alpha1.MachineOperationCreate,
			LastUpdateTime: metav1.Now(),
		},
		v1alpha1.CurrentStatus{
			Phase:          c.getCreateFailurePhase(machine),
			LastUpdateTime: metav1.Now(),
		},
		lastKnownState,
	)

	if updateErr != nil {
		return updateRetryPeriod, updateErr
	}

	return retryRequired, err
}

func (c *controller) machineStatusUpdate(
	ctx context.Context,
	machine *v1alpha1.Machine,
	lastOperation v1alpha1.LastOperation,
	currentStatus v1alpha1.CurrentStatus,
	lastKnownState string,
) (machineutils.RetryPeriod, error) {
	clone := machine.DeepCopy()
	clone.Status.LastOperation = lastOperation
	clone.Status.CurrentStatus = currentStatus
	clone.Status.LastKnownState = lastKnownState

	if isMachineStatusSimilar(clone.Status, machine.Status) {
		klog.V(3).Infof("Not updating the status of the machine object %q, as the content is similar", clone.Name)
		return machineutils.ShortRetry, nil
	}

	_, err := c.controlMachineClient.Machines(clone.Namespace).UpdateStatus(ctx, clone, metav1.UpdateOptions{})
	if err != nil {
		// Keep retrying until update goes through
		klog.Warningf("Machine/status UPDATE failed for machine %q. Retrying, error: %s", machine.Name, err)
	} else {
		klog.V(2).Infof("Machine/status UPDATE for %q", machine.Name)
	}

	if apierrors.IsConflict(err) {
		return machineutils.ConflictRetry, err
	}

	return machineutils.ShortRetry, err
}

// isMachineStatusSimilar checks if the status of 2 machines is similar or not.
func isMachineStatusSimilar(s1, s2 v1alpha1.MachineStatus) bool {
	s1Copy, s2Copy := s1.DeepCopy(), s2.DeepCopy()
	tolerateTimeDiff := 30 * time.Minute

	// Since lastOperation hasn't been updated in the last 30minutes, force update this.
	if (s1.LastOperation.LastUpdateTime.Time.Before(time.Now().Add(tolerateTimeDiff * -1))) || (s2.LastOperation.LastUpdateTime.Time.Before(time.Now().Add(tolerateTimeDiff * -1))) {
		return false
	}

	if utilstrings.StringSimilarityRatio(s1Copy.LastOperation.Description, s2Copy.LastOperation.Description) > 0.75 {
		// If strings are similar, ignore comparison
		// This occurs when cloud provider errors repeats with different request IDs
		s1Copy.LastOperation.Description, s2Copy.LastOperation.Description = "", ""
	}

	// Avoiding timestamp comparison
	s1Copy.LastOperation.LastUpdateTime, s2Copy.LastOperation.LastUpdateTime = metav1.Time{}, metav1.Time{}
	s1Copy.CurrentStatus.LastUpdateTime, s2Copy.CurrentStatus.LastUpdateTime = metav1.Time{}, metav1.Time{}

	return apiequality.Semantic.DeepEqual(s1Copy.LastOperation, s2Copy.LastOperation) && apiequality.Semantic.DeepEqual(s1Copy.CurrentStatus, s2Copy.CurrentStatus)
}

// getCreateFailurePhase gets the effective creation timeout
func (c *controller) getCreateFailurePhase(machine *v1alpha1.Machine) v1alpha1.MachinePhase {
	timeOutDuration := c.getEffectiveCreationTimeout(machine).Duration
	// Timeout value obtained by subtracting last operation with expected time out period
	timeOut := metav1.Now().Add(-timeOutDuration).Sub(machine.CreationTimestamp.Time)

	if timeOut > 0 {
		// Machine creation timeout occured while joining of machine
		// Machine set controller would replace this machine with a new one as phase is failed.
		klog.V(2).Infof("Machine %q , providerID %q and backing node %q couldn't join in creation timeout of %s. Changing phase to Failed.", machine.Name, getProviderID(machine), getNodeName(machine), timeOutDuration)
		return v1alpha1.MachineFailed
	}

	return v1alpha1.MachineCrashLoopBackOff
}

// reconcileMachineHealth updates the machine object with
// any change in node conditions or health
func (c *controller) reconcileMachineHealth(ctx context.Context, machine *v1alpha1.Machine) (machineutils.RetryPeriod, error) {
	var (
		cloneDirty        = false
		clone             = machine.DeepCopy()
		description       string
		lastOperationType v1alpha1.MachineOperationType
	)

	node, err := c.nodeLister.Get(machine.Labels[v1alpha1.NodeLabelKey])
	if err != nil {
		if !apierrors.IsNotFound(err) {
			// Any other types of errors while fetching node object
			klog.Errorf("Could not fetch node object for machine %q", machine.Name)
			return machineutils.ShortRetry, err
		}
		// Node object is not found
		if len(machine.Status.Conditions) > 0 &&
			machine.Status.CurrentStatus.Phase == v1alpha1.MachineRunning {
			// If machine has conditions on it,
			// and corresponding node object went missing
			// and if machine object still reports healthy
			description = fmt.Sprintf(
				"Node object went missing. Machine %s is unhealthy - changing MachinePhase to Unknown",
				machine.Name,
			)
			klog.Warning(description)

			clone.Status.CurrentStatus = v1alpha1.CurrentStatus{
				Phase:          v1alpha1.MachineUnknown,
				LastUpdateTime: metav1.Now(),
			}
			clone.Status.LastOperation = v1alpha1.LastOperation{
				Description:    description,
				State:          v1alpha1.MachineStateProcessing,
				Type:           v1alpha1.MachineOperationHealthCheck,
				LastUpdateTime: metav1.Now(),
			}
			cloneDirty = true
		}
	} else {
		populatedConditions, removedConditions, isChanged := nodeConditionsHaveChanged(machine.Status.Conditions, node.Status.Conditions)
		if isChanged {
			clone.Status.Conditions = node.Status.Conditions

			klog.V(3).Infof("Conditions of node %q backing machine %q with providerID %q have changed.\nAdded/Updated Conditions:\n\n%s\nRemoved Conditions:\n\n%s\n", getNodeName(machine), machine.Name, getProviderID(machine), getFormattedNodeConditions(populatedConditions), getFormattedNodeConditions(removedConditions))
			cloneDirty = true
		}

		// During the period when the machine is undergoing an in-place update or has failed to update,
		// we cannot definitively determine if the machine is healthy.
		// Because if the machine failed to update in-place, the severity of the failure is uncertain.
		if machine.Status.CurrentStatus.Phase != v1alpha1.MachineInPlaceUpdating && machine.Status.CurrentStatus.Phase != v1alpha1.MachineInPlaceUpdateFailed {
			if c.isHealthy(clone) {
				if clone.Status.CurrentStatus.Phase != v1alpha1.MachineRunning && !isPendingMachineWithCriticalComponentsNotReadyTaint(clone, node) {
					if clone.Status.LastOperation.Type == v1alpha1.MachineOperationCreate &&
						clone.Status.LastOperation.State != v1alpha1.MachineStateSuccessful {
						// When machine creation went through
						description = fmt.Sprintf("Machine %s successfully joined the cluster", clone.Name)
						lastOperationType = v1alpha1.MachineOperationCreate

						// Delete the bootstrap token
						err = c.deleteBootstrapToken(ctx, clone.Name)
						if err != nil {
							klog.Warning(err)
						}
					} else {
						// Machine rejoined the cluster after a health-check
						description = fmt.Sprintf("Machine %s successfully re-joined the cluster", clone.Name)
						lastOperationType = v1alpha1.MachineOperationHealthCheck
					}
					klog.V(2).Infof("%s with backing node %q and providerID %q", description, getNodeName(clone), getProviderID(clone))

					// Machine is ready and has joined/re-joined the cluster
					clone.Status.LastOperation = v1alpha1.LastOperation{
						Description:    description,
						State:          v1alpha1.MachineStateSuccessful,
						Type:           lastOperationType,
						LastUpdateTime: metav1.Now(),
					}
					clone.Status.CurrentStatus = v1alpha1.CurrentStatus{
						Phase: v1alpha1.MachineRunning,
						// TimeoutActive:  false,
						LastUpdateTime: metav1.Now(),
					}
					cloneDirty = true
				}
			} else {
				if clone.Status.CurrentStatus.Phase == v1alpha1.MachineRunning {
					// If machine is not healthy, and current phase is Running,
					// change the machinePhase to Unknown and activate health check timeout
					description = fmt.Sprintf("Machine %s is unhealthy - changing MachinePhase to Unknown. Node conditions: %+v", clone.Name, clone.Status.Conditions)
					klog.Warning(description)

					clone.Status.CurrentStatus = v1alpha1.CurrentStatus{
						Phase: v1alpha1.MachineUnknown,
						// TimeoutActive:  true,
						LastUpdateTime: metav1.Now(),
					}
					clone.Status.LastOperation = v1alpha1.LastOperation{
						Description:    description,
						State:          v1alpha1.MachineStateProcessing,
						Type:           v1alpha1.MachineOperationHealthCheck,
						LastUpdateTime: metav1.Now(),
					}
					cloneDirty = true
				}
			}
		}
	}

	if !cloneDirty && (machine.Status.CurrentStatus.Phase == v1alpha1.MachineInPlaceUpdating ||
		machine.Status.CurrentStatus.Phase == v1alpha1.MachineInPlaceUpdateFailed) {
		// if the label update successful or failed, then skip the timeout check
		if node != nil && metav1.HasLabel(node.ObjectMeta, v1alpha1.LabelKeyNodeUpdateResult) {
			if node.Labels[v1alpha1.LabelKeyNodeUpdateResult] == v1alpha1.LabelValueNodeUpdateSuccessful && clone.Status.CurrentStatus.Phase != v1alpha1.MachineInPlaceUpdateSuccessful {
				description = fmt.Sprintf("Machine %s successfully updated dependecies", machine.Name)
				klog.V(2).Infof("%s with backing node %q and providerID %q sucessfully update the dependecies", description, getNodeName(machine), getProviderID(machine))
				clone.Status.CurrentStatus = v1alpha1.CurrentStatus{
					Phase:          v1alpha1.MachineInPlaceUpdateSuccessful,
					LastUpdateTime: metav1.Now(),
				}
				clone.Status.LastOperation = v1alpha1.LastOperation{
					Description:    description,
					State:          v1alpha1.MachineStateSuccessful,
					Type:           v1alpha1.MachineOperationInPlaceUpdate,
					LastUpdateTime: metav1.Now(),
				}
				cloneDirty = true
			} else if node.Labels[v1alpha1.LabelKeyNodeUpdateResult] == v1alpha1.LabelValueNodeUpdateFailed && clone.Status.CurrentStatus.Phase != v1alpha1.MachineInPlaceUpdateFailed {
				description = fmt.Sprintf("Machine %s failed to update dependecies: %s", machine.Name, node.Annotations[v1alpha1.AnnotationKeyMachineUpdateFailedReason])
				klog.V(2).Infof("%s with backing node %q and providerID %q failed to update dependecies", description, getNodeName(machine), getProviderID(machine))
				clone.Status.CurrentStatus = v1alpha1.CurrentStatus{
					Phase:          v1alpha1.MachineInPlaceUpdateFailed,
					LastUpdateTime: metav1.Now(),
				}
				clone.Status.LastOperation = v1alpha1.LastOperation{
					Description:    description,
					State:          v1alpha1.MachineStateFailed,
					Type:           v1alpha1.MachineOperationInPlaceUpdate,
					LastUpdateTime: metav1.Now(),
				}
				cloneDirty = true
			}
		}
	}

	if !cloneDirty &&
		(machine.Status.CurrentStatus.Phase == v1alpha1.MachinePending ||
			machine.Status.CurrentStatus.Phase == v1alpha1.MachineUnknown || machine.Status.CurrentStatus.Phase == v1alpha1.MachineInPlaceUpdating ||
			machine.Status.CurrentStatus.Phase == v1alpha1.MachineInPlaceUpdateFailed) {
		var (
			description     string
			timeOutDuration time.Duration
		)

		isMachinePending := machine.Status.CurrentStatus.Phase == v1alpha1.MachinePending
		isMachineInPlaceUpdating := machine.Status.CurrentStatus.Phase == v1alpha1.MachineInPlaceUpdating
		disableHealthTimeout := machine.Spec.MachineConfiguration != nil && ptr.Deref(machine.Spec.DisableHealthTimeout, false)
		sleepTime := 1 * time.Minute

		if isMachinePending {
			timeOutDuration = c.getEffectiveCreationTimeout(machine).Duration
		} else if isMachineInPlaceUpdating {
			timeOutDuration = c.getEffectiveInPlaceUpdateTimeout(machine).Duration
		} else {
			timeOutDuration = c.getEffectiveHealthTimeout(machine).Duration
		}

		// Timeout value obtained by subtracting last operation with expected time out period
		timeOut := metav1.Now().Add(-timeOutDuration).Sub(machine.Status.CurrentStatus.LastUpdateTime.Time)
		if timeOut > 0 {
			// Machine health timeout occurred while joining or rejoining of machine

			if !isMachinePending && !isMachineInPlaceUpdating && !disableHealthTimeout {
				// Timeout occurred due to machine being unhealthy for too long
				description = fmt.Sprintf(
					"Machine %s health checks failing since last %s minutes. Updating machine phase to Failed. Node Conditions: %+v",
					machine.Name,
					timeOutDuration,
					machine.Status.Conditions,
				)

				machineDeployName := getMachineDeploymentName(machine)
				// creating lock for machineDeployment, if not allocated
				c.permitGiver.RegisterPermits(machineDeployName, 1)
				return c.tryMarkingMachineFailed(ctx, machine, clone, machineDeployName, description, lockAcquireTimeout)
			}

			if isMachineInPlaceUpdating {
				description = fmt.Sprintf(
					"Machine %s failed to in-place update in %s minutes.",
					machine.Name,
					timeOutDuration,
				)

				klog.Error(description)

				clone.Status.LastOperation = v1alpha1.LastOperation{
					Description:    description,
					State:          v1alpha1.MachineStateFailed,
					Type:           v1alpha1.MachineOperationInPlaceUpdate,
					LastUpdateTime: metav1.Now(),
				}
				clone.Status.CurrentStatus = v1alpha1.CurrentStatus{
					Phase:          v1alpha1.MachineInPlaceUpdateFailed,
					LastUpdateTime: metav1.Now(),
				}
				cloneDirty = true
			} else if isMachinePending {
				// Timeout occurred while machine creation
				description = fmt.Sprintf(
					"Machine %s failed to join the cluster in %s minutes.",
					machine.Name,
					timeOutDuration,
				)
				// Log the error message for machine failure
				klog.Error(description)

				clone.Status.LastOperation = v1alpha1.LastOperation{
					Description:    description,
					State:          v1alpha1.MachineStateFailed,
					Type:           machine.Status.LastOperation.Type,
					LastUpdateTime: metav1.Now(),
				}
				clone.Status.CurrentStatus = v1alpha1.CurrentStatus{
					Phase:          v1alpha1.MachineFailed,
					LastUpdateTime: metav1.Now(),
				}
				cloneDirty = true
			}
		} else {
			// If timeout has not occurred, re-enqueue the machine
			// after a specified sleep time
			klog.V(4).Infof("Creation/Health Timeout hasn't occured yet , will re-enqueue after %s", time.Duration(sleepTime))
			c.enqueueMachineAfter(machine, sleepTime, "re-check for creation/health timeout")
		}
	}

	if cloneDirty {
		_, err = c.controlMachineClient.Machines(clone.Namespace).UpdateStatus(ctx, clone, metav1.UpdateOptions{})
		if err != nil {
			// Keep retrying across reconciles until update goes through
			klog.Errorf("Update of Phase/Conditions failed for machine %q. Retrying, error: %q", machine.Name, err)
			if apierrors.IsConflict(err) {
				return machineutils.ConflictRetry, err
			}
		} else {
			klog.V(2).Infof("Machine Phase/Conditions have been updated for %q with providerID %q and are in sync with backing node %q", machine.Name, getProviderID(machine), getNodeName(machine))
			// Return error to end the reconcile
			err = errSuccessfulPhaseUpdate
		}

		return machineutils.ShortRetry, err
	}

	return machineutils.LongRetry, nil
}

func getFormattedNodeConditions(conditions []v1.NodeCondition) string {
	var result string
	if len(conditions) == 0 {
		return "<none>\n"
	}

	for _, c := range conditions {
		result = fmt.Sprintf("%sType: %s | Status: %s | Reason: %s | Message: %s\n", result, c.Type, c.Status, c.Reason, c.Message)
	}
	return result
}

/*
	SECTION
	Manipulate Finalizers
*/

func (c *controller) addMachineFinalizers(ctx context.Context, machine *v1alpha1.Machine) (machineutils.RetryPeriod, error) {
	if finalizers := sets.NewString(machine.Finalizers...); !finalizers.Has(MCMFinalizerName) {

		finalizers.Insert(MCMFinalizerName)
		clone := machine.DeepCopy()
		clone.Finalizers = finalizers.List()
		_, err := c.controlMachineClient.Machines(clone.Namespace).Update(ctx, clone, metav1.UpdateOptions{})
		if err != nil {
			// Keep retrying until update goes through
			klog.Errorf("Failed to add finalizers for machine %q: %s", machine.Name, err)
		} else {
			// Return error even when machine object is updated
			klog.V(2).Infof("Added finalizer to machine %q with providerID %q and backing node %q", machine.Name, getProviderID(machine), getNodeName(machine))
			err = fmt.Errorf("Machine creation in process. Machine finalizers are UPDATED")
		}

		return machineutils.ShortRetry, err
	}

	return machineutils.ShortRetry, nil
}

func (c *controller) deleteMachineFinalizers(ctx context.Context, machine *v1alpha1.Machine) (machineutils.RetryPeriod, error) {
	if finalizers := sets.NewString(machine.Finalizers...); finalizers.Has(MCMFinalizerName) {

		finalizers.Delete(MCMFinalizerName)
		clone := machine.DeepCopy()
		clone.Finalizers = finalizers.List()
		_, err := c.controlMachineClient.Machines(clone.Namespace).Update(ctx, clone, metav1.UpdateOptions{})
		if err != nil {
			// Keep retrying until update goes through
			klog.Errorf("Failed to delete finalizers for machine %q: %s", machine.Name, err)
			return machineutils.ShortRetry, err
		}

		klog.V(2).Infof("Removed finalizer to machine %q with providerID %q and backing node %q", machine.Name, getProviderID(machine), getNodeName(machine))
		return machineutils.LongRetry, nil
	}

	return machineutils.LongRetry, nil
}

/*
SECTION
Helper Functions
*/
func (c *controller) isHealthy(machine *v1alpha1.Machine) bool {
	numOfConditions := len(machine.Status.Conditions)

	if numOfConditions == 0 {
		// Kubernetes node object for this machine hasn't been received
		return false
	}

	for _, condition := range machine.Status.Conditions {
		if condition.Type == v1.NodeReady && condition.Status != v1.ConditionTrue {
			// If Kubelet is not ready
			return false
		}

		conditions := strings.Split(*c.getEffectiveNodeConditions(machine), ",")
		for _, c := range conditions {
			if string(condition.Type) == c && condition.Status != v1.ConditionFalse {
				return false
			}
		}
	}

	return true
}

func criticalComponentsNotReadyTaintPresent(node *v1.Node) bool {
	for _, taint := range node.Spec.Taints {
		if taint.Key == machineutils.TaintNodeCriticalComponentsNotReady && taint.Effect == v1.TaintEffectNoSchedule {
			return true
		}
	}
	return false
}

func isPendingMachineWithCriticalComponentsNotReadyTaint(clone *v1alpha1.Machine, node *v1.Node) bool {
	if clone.Status.CurrentStatus.Phase == v1alpha1.MachinePending && criticalComponentsNotReadyTaintPresent(node) {
		klog.V(3).Infof("Critical component taint %q still present on node %q for machine %q", machineutils.TaintNodeCriticalComponentsNotReady, getNodeName(clone), clone.Name)
		return true
	}
	return false
}

/*
	SECTION
	Delete machine
*/

// setMachineTerminationStatus set's the machine status to terminating
func (c *controller) setMachineTerminationStatus(ctx context.Context, deleteMachineRequest *driver.DeleteMachineRequest) (machineutils.RetryPeriod, error) {
	clone := deleteMachineRequest.Machine.DeepCopy()
	clone.Status.LastOperation = v1alpha1.LastOperation{
		Description:    machineutils.GetVMStatus,
		State:          v1alpha1.MachineStateProcessing,
		Type:           v1alpha1.MachineOperationDelete,
		LastUpdateTime: metav1.Now(),
	}
	clone.Status.CurrentStatus = v1alpha1.CurrentStatus{
		Phase: v1alpha1.MachineTerminating,
		// TimeoutActive:  false,
		LastUpdateTime: metav1.Now(),
	}

	_, err := c.controlMachineClient.Machines(clone.Namespace).UpdateStatus(ctx, clone, metav1.UpdateOptions{})
	if err != nil {
		// Keep retrying until update goes through
		klog.Errorf("Machine/status UPDATE failed for machine %q. Retrying, error: %s", deleteMachineRequest.Machine.Name, err)
	} else {
		klog.V(2).Infof("Machine %q status updated to terminating ", deleteMachineRequest.Machine.Name)
		// Return error even when machine object is updated to ensure reconcilation is restarted
		err = fmt.Errorf("Machine deletion in process. Phase set to termination")
	}

	if apierrors.IsConflict(err) {
		return machineutils.ConflictRetry, err
	}
	return machineutils.ShortRetry, err
}

// updateMachineStatusAndNodeLabel tries to update the node name label if it is empty. This is required for drain to happen.
func (c *controller) updateMachineStatusAndNodeLabel(ctx context.Context, getMachineStatusRequest *driver.GetMachineStatusRequest) (machineutils.RetryPeriod, error) {
	var (
		retry       machineutils.RetryPeriod
		description string
		state       v1alpha1.MachineState
		err         error
		nodeName    string
	)
	// Node label is required for drain of node, therefore we try to update machine object before proceeding to drain.
	isNodeLabelUpdated := false
	//check if node name label is already present in machine object
	nodeName = getMachineStatusRequest.Machine.Labels[v1alpha1.NodeLabelKey]
	if c.targetCoreClient == nil {
		description = "Running without target cluster, skipping node drain and volume attachment deletion. " + machineutils.InitiateVMDeletion
		state = v1alpha1.MachineStateProcessing
		retry = machineutils.ShortRetry
	} else if nodeName != "" {
		isNodeLabelUpdated = true
	} else {
		// Figure out node label either by checking all nodes for label matching machine name or retrieving it using GetMachineStatus
		nodeName, err = c.getNodeName(ctx, getMachineStatusRequest)
		if err == nil {
			if err = c.updateMachineNodeLabel(ctx, getMachineStatusRequest.Machine, nodeName); err != nil {
				return machineutils.ShortRetry, err
			}
			isNodeLabelUpdated = true
		} else {
			if machineErr, ok := status.FromError(err); !ok {
				// Error occurred with decoding machine error status, aborting without retry.
				description = "Error occurred with decoding machine error status while getting VM status, aborting without retry. " + err.Error() + " " + machineutils.GetVMStatus
				state = v1alpha1.MachineStateFailed
				retry = machineutils.LongRetry
				err = fmt.Errorf("machine deletion has failed. %s", description)
			} else {
				// Decoding machine error code
				switch machineErr.Code() {
				case codes.Unimplemented:
					// GetMachineStatus() call is not implemented
					// In this case, try to drain and delete
					description = machineutils.InitiateDrain
					state = v1alpha1.MachineStateProcessing
					retry = machineutils.ShortRetry
				case codes.NotFound:
					// VM was not found at provider, proceed to initiateDrain to ensure associated orphan resources such as NICs are deleted in the next few steps, before node object is deleted
					description = "VM was not found at provider. Moving forward to node drain. " + machineutils.InitiateDrain
					state = v1alpha1.MachineStateProcessing
					retry = machineutils.ShortRetry
				case codes.Unknown, codes.DeadlineExceeded, codes.Aborted, codes.Unavailable:
					description = "Error occurred with decoding machine error status while getting VM status, aborting with retry. " + machineutils.GetVMStatus
					state = v1alpha1.MachineStateFailed
					retry = machineutils.ShortRetry
				case codes.Uninitialized:
					description = "VM instance was not initialized. Moving forward to node drain. " + machineutils.InitiateDrain
					state = v1alpha1.MachineStateProcessing
					retry = machineutils.ShortRetry
				default:
					// Error occurred with decoding machine error status, abort with retry.
					description = "Error occurred with decoding machine error status while getting VM status, aborting without retry. machine code: " + err.Error() + " " + machineutils.GetVMStatus
					state = v1alpha1.MachineStateFailed
					retry = machineutils.MediumRetry
				}
			}
		}
	}
	if isNodeLabelUpdated {
		description = machineutils.InitiateDrain
		state = v1alpha1.MachineStateProcessing
		retry = machineutils.ShortRetry
		// Return error even when machine object is updated to ensure reconcilation is restarted
		err = fmt.Errorf("machine deletion in process. VM with matching ID found")
	}
	updateRetryPeriod, updateErr := c.machineStatusUpdate(
		ctx,
		getMachineStatusRequest.Machine,
		v1alpha1.LastOperation{
			Description:    description,
			State:          state,
			Type:           v1alpha1.MachineOperationDelete,
			LastUpdateTime: metav1.Now(),
		},
		// Let the clone.Status.CurrentStatus (LastUpdateTime) be as it was before.
		// This helps while computing when the drain timeout to determine if force deletion is to be triggered.
		// Ref - https://github.com/gardener/machine-controller-manager/blob/rel-v0.34.0/pkg/util/provider/machinecontroller/machine_util.go#L872
		getMachineStatusRequest.Machine.Status.CurrentStatus,
		getMachineStatusRequest.Machine.Status.LastKnownState,
	)
	if updateErr != nil {
		return updateRetryPeriod, updateErr
	}
	return retry, err
}

// isConditionEmpty returns true if passed NodeCondition is empty
func isConditionEmpty(condition v1.NodeCondition) bool {
	return condition == v1.NodeCondition{}
}

// initializes err and description with the passed string message
func printLogInitError(s string, err *error, description *string, machine *v1alpha1.Machine, isForInPlaceUpdate bool) {
	klog.Warningf(s+" machine: %q ", machine.Name)
	*err = fmt.Errorf(s+" %s", machineutils.InitiateVMDeletion)
	*description = fmt.Sprintf(s+" %s", machineutils.InitiateVMDeletion)
	if isForInPlaceUpdate {
		*err = fmt.Errorf("%s", s)
		*description = fmt.Sprint(s)
	}
}

func (c *controller) drainNodeForInPlace(ctx context.Context, machine *v1alpha1.Machine) (machineutils.RetryPeriod, error) {
	var (
		// Declarations
		node            *v1.Node
		err             error
		forceDeletePods bool
		timeOutOccurred bool
		description     string
		state           v1alpha1.MachineState

		readOnlyFileSystemCondition, nodeReadyCondition v1.NodeCondition

		// Initialization
		maxEvictRetries                             = int32(math.Min(float64(*c.getEffectiveMaxEvictRetries(machine)), c.getEffectiveDrainTimeout(machine).Seconds()/drain.PodEvictionRetryInterval.Seconds()))
		pvDetachTimeOut                             = c.safetyOptions.PvDetachTimeout.Duration
		pvReattachTimeOut                           = c.safetyOptions.PvReattachTimeout.Duration
		timeOutDuration                             = c.getEffectiveDrainTimeout(machine).Duration
		forceDrainLabelPresent                      = machine.Labels["force-drain"] == "True"
		nodeName                                    = machine.Labels[v1alpha1.NodeLabelKey]
		nodeNotReadyDuration                        = 5 * time.Minute
		ReadonlyFilesystem     v1.NodeConditionType = "ReadonlyFilesystem"
	)

	for _, condition := range machine.Status.Conditions {
		if condition.Type == v1.NodeReady {
			nodeReadyCondition = condition
		} else if condition.Type == ReadonlyFilesystem {
			readOnlyFileSystemCondition = condition
		}
	}

	// verify and log node object's existence
	if node, err = c.nodeLister.Get(nodeName); err == nil {
		klog.V(3).Infof("(drainNode) For node %q, machine %q, nodeReadyCondition: %s, readOnlyFileSystemCondition: %s", nodeName, machine.Name, nodeReadyCondition, readOnlyFileSystemCondition)
	} else if apierrors.IsNotFound(err) {
		klog.Warningf("(drainNode) Node %q for machine %q doesn't exist, so drain will finish instantly", nodeName, machine.Name)
	}

	if !isConditionEmpty(nodeReadyCondition) && (nodeReadyCondition.Status != v1.ConditionTrue) && (time.Since(nodeReadyCondition.LastTransitionTime.Time) > nodeNotReadyDuration) {
		message := "Setting forceDeletePods to true for drain as machine is NotReady for over 5min"
		forceDeletePods = true
		printLogInitError(message, &err, &description, machine, true)
	} else if !isConditionEmpty(readOnlyFileSystemCondition) && (readOnlyFileSystemCondition.Status != v1.ConditionFalse) && (time.Since(readOnlyFileSystemCondition.LastTransitionTime.Time) > nodeNotReadyDuration) {
		message := "Setting forceDeletePods to true for drain as machine is in ReadonlyFilesystem for over 5min"
		forceDeletePods = true
		printLogInitError(message, &err, &description, machine, true)
	}

	if node != nil {
		cond := nodeops.GetCondition(node, v1alpha1.NodeInPlaceUpdate)
		if cond != nil && cond.Reason == v1alpha1.SelectedForUpdate {
			timeOutOccurred = utiltime.HasTimeOutOccurred(cond.LastTransitionTime, timeOutDuration)
		}
	}

	if forceDrainLabelPresent || timeOutOccurred {
		forceDeletePods = true
		timeOutDuration = 1 * time.Minute
		maxEvictRetries = 1

		klog.V(2).Infof(
			"Force drain has been triggerred for machine %q with providerID %q and backing node %q due to Label:%t, timeout:%t",
			machine.Name,
			getProviderID(machine),
			getNodeName(machine),
			forceDrainLabelPresent,
			timeOutOccurred,
		)
	} else {
		klog.V(2).Infof(
			"Normal drain has been triggerred for machine %q with providerID %q and backing node %q with drain-timeout:%v & maxEvictRetries:%d",
			machine.Name,
			getProviderID(machine),
			getNodeName(machine),
			timeOutDuration,
			maxEvictRetries,
		)
	}

	buf := bytes.NewBuffer([]byte{})
	errBuf := bytes.NewBuffer([]byte{})

	drainOptions := drain.NewDrainOptions(
		c.targetCoreClient,
		c.targetKubernetesVersion,
		timeOutDuration,
		maxEvictRetries,
		pvDetachTimeOut,
		pvReattachTimeOut,
		nodeName,
		-1,
		forceDeletePods,
		true,
		true,
		true,
		buf,
		errBuf,
		c.driver,
		c.pvcLister,
		c.pvLister,
		c.pdbLister,
		c.nodeLister,
		c.podLister,
		c.volumeAttachmentHandler,
		c.podSynced,
	)

	klog.V(3).Infof("(drainNode) Invoking RunDrain, forceDeletePods: %t, timeOutDuration: %s", forceDeletePods, timeOutDuration)
	err = drainOptions.RunDrain(ctx)
	if err == nil {
		// Drain successful
		klog.V(2).Infof("Drain successful for machine %q ,providerID %q, backing node %q. \nBuf:%v \nErrBuf:%v", machine.Name, getProviderID(machine), getNodeName(machine), buf, errBuf)

		if forceDeletePods {
			description = fmt.Sprintf("Force Drain successful. %s", machineutils.DelVolumesAttachments)
		} else { // regular drain already waits for vol detach and attach for another node.
			description = fmt.Sprintf("Drain successful. %s", machineutils.NodeReadyForUpdate)
		}
		state = v1alpha1.MachineStateProcessing
	} else {
		klog.Warningf("Drain failed for machine %q , providerID %q ,backing node %q. \nBuf:%v \nErrBuf:%v \nErr-Message:%v", machine.Name, getProviderID(machine), getNodeName(machine), buf, errBuf, err)

		description = fmt.Sprintf("Drain failed due to - %s. Will retry in next sync. %s", err.Error(), machineutils.InitiateDrain)
		state = v1alpha1.MachineStateProcessing
	}

	return c.updateMachineStatusAndNodeCondition(ctx, machine, description, state, err)
}

// drainNode attempts to drain the node backed by the machine object
func (c *controller) drainNode(ctx context.Context, deleteMachineRequest *driver.DeleteMachineRequest) (machineutils.RetryPeriod, error) {
	var (
		// Declarations
		err                                             error
		forceDeleteLabelPresent                         bool
		forceDeletePods                                 bool
		forceDeleteMachine                              bool
		timeOutOccurred                                 bool
		skipDrain                                       bool
		description                                     string
		state                                           v1alpha1.MachineState
		readOnlyFileSystemCondition, nodeReadyCondition v1.NodeCondition

		// Initialization
		machine                                   = deleteMachineRequest.Machine
		maxEvictRetries                           = int32(math.Min(float64(*c.getEffectiveMaxEvictRetries(machine)), c.getEffectiveDrainTimeout(machine).Seconds()/drain.PodEvictionRetryInterval.Seconds()))
		pvDetachTimeOut                           = c.safetyOptions.PvDetachTimeout.Duration
		pvReattachTimeOut                         = c.safetyOptions.PvReattachTimeout.Duration
		timeOutDuration                           = c.getEffectiveDrainTimeout(deleteMachineRequest.Machine).Duration
		nodeName                                  = machine.Labels[v1alpha1.NodeLabelKey]
		nodeNotReadyDuration                      = 5 * time.Minute
		ReadonlyFilesystem   v1.NodeConditionType = "ReadonlyFilesystem"
	)

	forceDeleteLabelPresent, err = strconv.ParseBool(machine.Labels["force-deletion"])
	if err != nil {
		klog.Warningf("%q label for machine %q has invalid value: %s", "force-deletion", machine.Name, err)
	}

	if nodeName == "" {
		message := "Skipping drain as nodeName is not a valid one for machine."
		printLogInitError(message, &err, &description, machine, false)
		skipDrain = true
	} else {
		for _, condition := range machine.Status.Conditions {
			if condition.Type == v1.NodeReady {
				nodeReadyCondition = condition
			} else if condition.Type == ReadonlyFilesystem {
				readOnlyFileSystemCondition = condition
			}
		}

		// verify and log node object's existence
		if _, err := c.nodeLister.Get(nodeName); err == nil {
			klog.V(3).Infof("(drainNode) For node %q, machine %q, nodeReadyCondition: %s, readOnlyFileSystemCondition: %s", nodeName, machine.Name, nodeReadyCondition, readOnlyFileSystemCondition)
		} else if apierrors.IsNotFound(err) {
			klog.Warningf("(drainNode) Node %q for machine %q doesn't exist, so drain will finish instantly", nodeName, machine.Name)
		}

		if !isConditionEmpty(nodeReadyCondition) && (nodeReadyCondition.Status != v1.ConditionTrue) && (time.Since(nodeReadyCondition.LastTransitionTime.Time) > nodeNotReadyDuration) {
			message := "Setting forceDeletePods & forceDeleteMachine to true for drain as machine is NotReady for over 5min"
			forceDeleteMachine = true
			forceDeletePods = true
			printLogInitError(message, &err, &description, machine, false)
		} else if !isConditionEmpty(readOnlyFileSystemCondition) && (readOnlyFileSystemCondition.Status != v1.ConditionFalse) && (time.Since(readOnlyFileSystemCondition.LastTransitionTime.Time) > nodeNotReadyDuration) {
			message := "Setting forceDeletePods & forceDeleteMachine to true for drain as machine is in ReadonlyFilesystem for over 5min"
			forceDeleteMachine = true
			forceDeletePods = true
			printLogInitError(message, &err, &description, machine, false)
		}
	}

	if skipDrain {
		state = v1alpha1.MachineStateProcessing
	} else {
		timeOutOccurred = utiltime.HasTimeOutOccurred(*machine.DeletionTimestamp, timeOutDuration)

		if forceDeleteLabelPresent || timeOutOccurred {
			// To perform forceful machine drain/delete either one of the below conditions must be satified
			// 1. force-deletion: "True" label must be present
			// 2. Deletion operation is more than drain-timeout minutes old
			// 3. Last machine drain had failed
			forceDeleteMachine = true
			forceDeletePods = true
			timeOutDuration = 1 * time.Minute
			maxEvictRetries = 1

			klog.V(2).Infof(
				"Force delete/drain has been triggerred for machine %q with providerID %q and backing node %q due to Label:%t, timeout:%t",
				machine.Name,
				getProviderID(machine),
				getNodeName(machine),
				forceDeleteLabelPresent,
				timeOutOccurred,
			)
		} else {
			klog.V(2).Infof(
				"Normal delete/drain has been triggerred for machine %q with providerID %q and backing node %q with drain-timeout:%v & maxEvictRetries:%d",
				machine.Name,
				getProviderID(machine),
				getNodeName(machine),
				timeOutDuration,
				maxEvictRetries,
			)
		}

		// update node with the machine's phase prior to termination
		if err = c.UpdateNodeTerminationCondition(ctx, machine); err != nil {
			if forceDeleteMachine {
				klog.Warningf("Failed to update node conditions: %v. However, since it's a force deletion shall continue deletion of VM.", err)
			} else {
				klog.Errorf("Drain failed due to failure in update of node conditions: %v", err)

				description = fmt.Sprintf("Drain failed due to failure in update of node conditions - %s. Will retry in next sync. %s", err.Error(), machineutils.InitiateDrain)
				state = v1alpha1.MachineStateFailed

				skipDrain = true
			}
		}

		if !skipDrain {
			buf := bytes.NewBuffer([]byte{})
			errBuf := bytes.NewBuffer([]byte{})

			drainOptions := drain.NewDrainOptions(
				c.targetCoreClient,
				c.targetKubernetesVersion,
				timeOutDuration,
				maxEvictRetries,
				pvDetachTimeOut,
				pvReattachTimeOut,
				nodeName,
				-1,
				forceDeletePods,
				true,
				true,
				true,
				buf,
				errBuf,
				c.driver,
				c.pvcLister,
				c.pvLister,
				c.pdbLister,
				c.nodeLister,
				c.podLister,
				c.volumeAttachmentHandler,
				c.podSynced,
			)
			klog.V(3).Infof("(drainNode) Invoking RunDrain, forceDeleteMachine: %t, forceDeletePods: %t, timeOutDuration: %s", forceDeletePods, forceDeleteMachine, timeOutDuration)
			err = drainOptions.RunDrain(ctx)
			if err == nil {
				// Drain successful
				klog.V(2).Infof("Drain successful for machine %q ,providerID %q, backing node %q. \nBuf:%v \nErrBuf:%v", machine.Name, getProviderID(machine), getNodeName(machine), buf, errBuf)

				if forceDeletePods {
					description = fmt.Sprintf("Force Drain successful. %s", machineutils.DelVolumesAttachments)
				} else { // regular drain already waits for vol detach and attach for another node.
					description = fmt.Sprintf("Drain successful. %s", machineutils.InitiateVMDeletion)
				}
				err = fmt.Errorf("%s", description)
				state = v1alpha1.MachineStateProcessing

				// Return error even when machine object is updated
			} else if err != nil && forceDeleteMachine {
				// Drain failed on force deletion
				klog.Warningf("Drain failed for machine %q. However, since it's a force deletion shall continue deletion of VM. \nBuf:%v \nErrBuf:%v \nErr-Message:%v", machine.Name, buf, errBuf, err)

				description = fmt.Sprintf("Drain failed due to - %s. However, since it's a force deletion shall continue deletion of VM. %s", err.Error(), machineutils.DelVolumesAttachments)
				state = v1alpha1.MachineStateProcessing
			} else {
				klog.Warningf("Drain failed for machine %q , providerID %q ,backing node %q. \nBuf:%v \nErrBuf:%v \nErr-Message:%v", machine.Name, getProviderID(machine), getNodeName(machine), buf, errBuf, err)

				description = fmt.Sprintf("Drain failed due to - %s. Will retry in next sync. %s", err.Error(), machineutils.InitiateDrain)
				state = v1alpha1.MachineStateFailed
			}
		}
	}

	updateRetryPeriod, updateErr := c.machineStatusUpdate(
		ctx,
		machine,
		v1alpha1.LastOperation{
			Description:    description,
			State:          state,
			Type:           v1alpha1.MachineOperationDelete,
			LastUpdateTime: metav1.Now(),
		},
		// Let the clone.Status.CurrentStatus (LastUpdateTime) be as it was before.
		// This helps while computing when the drain timeout to determine if force deletion is to be triggered.
		// Ref - https://github.com/gardener/machine-controller-manager/blob/rel-v0.34.0/pkg/util/provider/machinecontroller/machine_util.go#L872
		machine.Status.CurrentStatus,
		machine.Status.LastKnownState,
	)

	if updateErr != nil {
		return updateRetryPeriod, updateErr
	}

	return machineutils.ShortRetry, err
}

// deleteNodeVolAttachments deletes VolumeAttachment(s) for a node before moving to VM deletion stage.
func (c *controller) deleteNodeVolAttachments(ctx context.Context, deleteMachineRequest *driver.DeleteMachineRequest) (machineutils.RetryPeriod, error) {
	var (
		description string
		state       v1alpha1.MachineState
		machine     = deleteMachineRequest.Machine
		nodeName    = machine.Labels[v1alpha1.NodeLabelKey]
		retryPeriod = machineutils.ShortRetry
	)
	node, err := c.nodeLister.Get(nodeName)
	if err != nil {
		if !apierrors.IsNotFound(err) {
			// an error other than NotFound, let us try again later.
			return retryPeriod, err
		}
		// node not found move to vm deletion
		description = fmt.Sprintf("Skipping deleteNodeVolAttachments due to - %s. Moving to VM Deletion. %s", err.Error(), machineutils.InitiateVMDeletion)
		state = v1alpha1.MachineStateProcessing
		retryPeriod = 0
	} else if len(node.Status.VolumesAttached) == 0 {
		description = fmt.Sprintf("Node Volumes for node: %s are already detached. Moving to VM Deletion. %s", nodeName, machineutils.InitiateVMDeletion)
		state = v1alpha1.MachineStateProcessing
		retryPeriod = 0
	} else {
		// case: where node.Status.VolumesAttached > 0
		liveNodeVolAttachments, err := getLiveVolumeAttachmentsForNode(c.volumeAttachementLister, nodeName, machine.Name)
		if err != nil {
			klog.Errorf("(deleteNodeVolAttachments) Error obtaining VolumeAttachment(s) for node %q, machine %q: %s", nodeName, machine.Name, err)
			return retryPeriod, err
		}
		if len(liveNodeVolAttachments) != 0 {
			err = deleteVolumeAttachmentsForNode(ctx, c.targetCoreClient.StorageV1().VolumeAttachments(), nodeName, liveNodeVolAttachments)
			if err != nil {
				klog.Errorf("(deleteNodeVolAttachments) Error deleting volume attachments for node %q, machine %q: %s", nodeName, machine.Name, err)
			} else {
				klog.V(3).Infof("(deleteNodeVolAttachments) Successfully deleted all volume attachments for node %q, machine %q", nodeName, machine.Name)
			}
			return retryPeriod, nil
		}
		description = fmt.Sprintf("No Live VolumeAttachments for node: %s. Moving to VM Deletion. %s", nodeName, machineutils.InitiateVMDeletion)
		state = v1alpha1.MachineStateProcessing
	}
	now := metav1.Now()
	klog.V(4).Infof("(deleteVolumeAttachmentsForNode) For node %q, machine %q, set LastOperation.Description: %q", nodeName, machine.Name, description)
	updateRetryPeriod, updateErr := c.machineStatusUpdate(
		ctx,
		machine,
		v1alpha1.LastOperation{
			Description:    description,
			State:          state,
			Type:           machine.Status.LastOperation.Type,
			LastUpdateTime: now,
		},
		machine.Status.CurrentStatus,
		machine.Status.LastKnownState,
	)

	if updateErr != nil {
		return updateRetryPeriod, updateErr
	}

	return retryPeriod, err
}

// deleteVM attempts to delete the VM backed by the machine object
func (c *controller) deleteVM(ctx context.Context, deleteMachineRequest *driver.DeleteMachineRequest) (machineutils.RetryPeriod, error) {
	var (
		machine        = deleteMachineRequest.Machine
		retryRequired  machineutils.RetryPeriod
		description    string
		state          v1alpha1.MachineState
		lastKnownState string
	)

	deleteMachineResponse, err := c.driver.DeleteMachine(ctx, deleteMachineRequest)
	if err != nil {

		klog.Errorf("Error while deleting machine %s: %s", machine.Name, err)

		if machineErr, ok := status.FromError(err); ok {
			switch machineErr.Code() {
			case codes.Unknown, codes.DeadlineExceeded, codes.Aborted, codes.Unavailable:
				retryRequired = machineutils.ShortRetry
				description = fmt.Sprintf("VM deletion failed due to - %s. However, will re-try in the next resync. %s", err.Error(), machineutils.InitiateVMDeletion)
				state = v1alpha1.MachineStateFailed
			case codes.NotFound:
				retryRequired = machineutils.ShortRetry
				description = fmt.Sprintf("VM not found. Continuing deletion flow. %s", machineutils.InitiateNodeDeletion)
				state = v1alpha1.MachineStateProcessing
			default:
				retryRequired = machineutils.LongRetry
				description = fmt.Sprintf("VM deletion failed due to - %s. Aborting operation. %s", err.Error(), machineutils.InitiateVMDeletion)
				state = v1alpha1.MachineStateFailed
			}
		} else {
			retryRequired = machineutils.LongRetry
			description = fmt.Sprintf("Error occurred while decoding machine error: %s. %s", err.Error(), machineutils.InitiateVMDeletion)
			state = v1alpha1.MachineStateFailed
		}

	} else {
		retryRequired = machineutils.ShortRetry
		description = fmt.Sprintf("VM deletion was successful. %s", machineutils.InitiateNodeDeletion)
		state = v1alpha1.MachineStateProcessing

		err = fmt.Errorf("Machine deletion in process. %s", description)
	}

	if deleteMachineResponse != nil && deleteMachineResponse.LastKnownState != "" {
		lastKnownState = deleteMachineResponse.LastKnownState
	}

	updateRetryPeriod, updateErr := c.machineStatusUpdate(
		ctx,
		machine,
		v1alpha1.LastOperation{
			Description:    description,
			State:          state,
			Type:           v1alpha1.MachineOperationDelete,
			LastUpdateTime: metav1.Now(),
		},
		// Let the clone.Status.CurrentStatus (LastUpdateTime) be as it was before.
		// This helps while computing when the drain timeout to determine if force deletion is to be triggered.
		// Ref - https://github.com/gardener/machine-controller-manager/blob/rel-v0.34.0/pkg/util/provider/machinecontroller/machine_util.go#L872
		machine.Status.CurrentStatus,
		lastKnownState,
	)

	if updateErr != nil {
		return updateRetryPeriod, updateErr
	}

	return retryRequired, err
}

// deleteNodeObject attempts to delete the node object backed by the machine object
func (c *controller) deleteNodeObject(ctx context.Context, machine *v1alpha1.Machine) (machineutils.RetryPeriod, error) {
	var (
		err         error
		description string
		state       v1alpha1.MachineState
	)

	nodeName := machine.Labels[v1alpha1.NodeLabelKey]

	if nodeName != "" {
		// Delete node object
		err = c.targetCoreClient.CoreV1().Nodes().Delete(ctx, nodeName, metav1.DeleteOptions{})
		klog.V(3).Infof("Deleting node %q associated with machine %q", nodeName, machine.Name)
		if err != nil && !apierrors.IsNotFound(err) {
			// If its an error, and any other error than object not found
			description = fmt.Sprintf("Deletion of Node Object %q failed due to error: %s. %s", nodeName, err, machineutils.InitiateNodeDeletion)
			klog.Error(description)
			state = v1alpha1.MachineStateFailed
		} else if err == nil {
			description = fmt.Sprintf("Deletion of Node Object %q is successful. %s", nodeName, machineutils.InitiateFinalizerRemoval)
			klog.V(3).Info(description)
			state = v1alpha1.MachineStateProcessing
			err = fmt.Errorf("Machine deletion in process. Deletion of node object was successful")
		} else {
			description = fmt.Sprintf("No node object found for %q, continuing deletion flow. %s", nodeName, machineutils.InitiateFinalizerRemoval)
			klog.Warning(description)
			state = v1alpha1.MachineStateProcessing
		}
	} else {
		description = fmt.Sprintf("Label %q not present on machine %q or no associated node object found, continuing deletion flow. %s", v1alpha1.NodeLabelKey, machine.Name, machineutils.InitiateFinalizerRemoval)
		klog.Error(description)
		state = v1alpha1.MachineStateProcessing
		err = fmt.Errorf("Machine deletion in process. No node object found")
	}

	updateRetryPeriod, updateErr := c.machineStatusUpdate(
		ctx,
		machine,
		v1alpha1.LastOperation{
			Description:    description,
			State:          state,
			Type:           v1alpha1.MachineOperationDelete,
			LastUpdateTime: metav1.Now(),
		},
		// Let the clone.Status.CurrentStatus (LastUpdateTime) be as it was before.
		// This helps while computing when the drain timeout to determine if force deletion is to be triggered.
		// Ref - https://github.com/gardener/machine-controller-manager/blob/rel-v0.34.0/pkg/util/provider/machinecontroller/machine_util.go#L872
		machine.Status.CurrentStatus,
		machine.Status.LastKnownState,
	)

	if updateErr != nil {
		return updateRetryPeriod, updateErr
	}

	return machineutils.ShortRetry, err
}

// getEffectiveDrainTimeout returns the drainTimeout set on the machine-object, otherwise returns the timeout set using the global-flag.
func (c *controller) getEffectiveDrainTimeout(machine *v1alpha1.Machine) *metav1.Duration {
	var effectiveDrainTimeout *metav1.Duration
	if machine.Spec.MachineConfiguration != nil && machine.Spec.MachineConfiguration.MachineDrainTimeout != nil {
		effectiveDrainTimeout = machine.Spec.MachineConfiguration.MachineDrainTimeout
	} else {
		effectiveDrainTimeout = &c.safetyOptions.MachineDrainTimeout
	}
	return effectiveDrainTimeout
}

// getEffectiveMaxEvictRetries returns the maxEvictRetries set on the machine-object, otherwise returns the evict retries set using the global-flag.
func (c *controller) getEffectiveMaxEvictRetries(machine *v1alpha1.Machine) *int32 {
	var maxEvictRetries *int32
	if machine.Spec.MachineConfiguration != nil && machine.Spec.MachineConfiguration.MaxEvictRetries != nil {
		maxEvictRetries = machine.Spec.MachineConfiguration.MaxEvictRetries
	} else {
		maxEvictRetries = &c.safetyOptions.MaxEvictRetries
	}
	return maxEvictRetries
}

// getEffectiveHealthTimeout returns the healthTimeout set on the machine-object, otherwise returns the timeout set using the global-flag.
func (c *controller) getEffectiveHealthTimeout(machine *v1alpha1.Machine) *metav1.Duration {
	var effectiveHealthTimeout *metav1.Duration
	if machine.Spec.MachineConfiguration != nil && machine.Spec.MachineConfiguration.MachineHealthTimeout != nil {
		effectiveHealthTimeout = machine.Spec.MachineConfiguration.MachineHealthTimeout
	} else {
		effectiveHealthTimeout = &c.safetyOptions.MachineHealthTimeout
	}
	return effectiveHealthTimeout
}

// getEffectiveHealthTimeout returns the creationTimeout set on the machine-object, otherwise returns the timeout set using the global-flag.
func (c *controller) getEffectiveCreationTimeout(machine *v1alpha1.Machine) *metav1.Duration {
	var effectiveCreationTimeout *metav1.Duration
	if machine.Spec.MachineConfiguration != nil && machine.Spec.MachineConfiguration.MachineCreationTimeout != nil {
		effectiveCreationTimeout = machine.Spec.MachineConfiguration.MachineCreationTimeout
	} else {
		effectiveCreationTimeout = &c.safetyOptions.MachineCreationTimeout
	}
	return effectiveCreationTimeout
}

func (c *controller) getEffectiveInPlaceUpdateTimeout(machine *v1alpha1.Machine) *metav1.Duration {
	var effectiveDependenciesUpdateTimeout *metav1.Duration
	if machine.Spec.MachineConfiguration != nil && machine.Spec.MachineConfiguration.MachineInPlaceUpdateTimeout != nil {
		effectiveDependenciesUpdateTimeout = machine.Spec.MachineConfiguration.MachineInPlaceUpdateTimeout
	} else {
		effectiveDependenciesUpdateTimeout = &c.safetyOptions.MachineInPlaceUpdateTimeout
	}
	return effectiveDependenciesUpdateTimeout
}

// getEffectiveNodeConditions returns the nodeConditions set on the machine-object, otherwise returns the conditions set using the global-flag.
func (c *controller) getEffectiveNodeConditions(machine *v1alpha1.Machine) *string {
	var effectiveNodeConditions *string
	if machine.Spec.MachineConfiguration != nil && machine.Spec.MachineConfiguration.NodeConditions != nil {
		effectiveNodeConditions = machine.Spec.MachineConfiguration.NodeConditions
	} else {
		effectiveNodeConditions = &c.nodeConditions
	}
	return effectiveNodeConditions
}

// UpdateNodeTerminationCondition updates termination condition on the node object
func (c *controller) UpdateNodeTerminationCondition(ctx context.Context, machine *v1alpha1.Machine) error {
	if machine.Status.CurrentStatus.Phase == "" || machine.Status.CurrentStatus.Phase == v1alpha1.MachineCrashLoopBackOff {
		return nil
	}

	nodeName := machine.Labels[v1alpha1.NodeLabelKey]

	terminationCondition := v1.NodeCondition{
		Type:               machineutils.NodeTerminationCondition,
		Status:             v1.ConditionTrue,
		LastHeartbeatTime:  metav1.Now(),
		LastTransitionTime: metav1.Now(),
	}

	// check if condition already exists
	cond, err := nodeops.GetNodeCondition(ctx, c.targetCoreClient, nodeName, machineutils.NodeTerminationCondition)
	if err != nil {
		if apierrors.IsNotFound(err) {
			return nil
		}
		return err
	}

	if cond != nil && machine.Status.CurrentStatus.Phase == v1alpha1.MachineTerminating {
		// do not consider machine terminating phase if node already terminating
		terminationCondition.Reason = cond.Reason
		terminationCondition.Message = cond.Message
	} else {
		setTerminationReasonByPhase(machine.Status.CurrentStatus.Phase, &terminationCondition)
	}

	err = nodeops.AddOrUpdateConditionsOnNode(ctx, c.targetCoreClient, nodeName, terminationCondition)
	if apierrors.IsNotFound(err) {
		return nil
	}
	return err
}

func (c *controller) updateMachineToFailedState(ctx context.Context, description string, machine, clone *v1alpha1.Machine) (bool, error) {
	// Log the error message for machine failure
	klog.Error(description)

	clone.Status.LastOperation = v1alpha1.LastOperation{
		Description:    description,
		State:          v1alpha1.MachineStateFailed,
		Type:           machine.Status.LastOperation.Type,
		LastUpdateTime: metav1.Now(),
	}
	clone.Status.CurrentStatus = v1alpha1.CurrentStatus{
		Phase: v1alpha1.MachineFailed,
		// TimeoutActive:  false,
		LastUpdateTime: metav1.Now(),
	}

	_, err := c.controlMachineClient.Machines(clone.Namespace).UpdateStatus(ctx, clone, metav1.UpdateOptions{})
	updated := false
	if err != nil {
		// Keep retrying until update goes through
		klog.Errorf("update failed for machine %q in function. Retrying, error: %q", machine.Name, err)
	} else {
		updated = true
		klog.Infof("Machine State has been updated to Phase %q for %q with providerID %q and backing node %q", clone.Status.CurrentStatus.Phase, machine.Name, getProviderID(machine), getNodeName(machine))
	}

	return updated, err
}

func (c *controller) canMarkMachineFailed(machineDeployName, machineName, namespace string, maxReplacements int) (bool, error) {
	var (
		list     = []string{machineDeployName}
		selector = labels.NewSelector()
		req, _   = labels.NewRequirement("name", selection.Equals, list)
	)

	selector = selector.Add(*req)
	// listing all machines for machinedeployment
	machineList, err := c.machineLister.Machines(namespace).List(selector)
	if err != nil {
		return false, err
	}

	// inProgress keeps count of number of machines which are counted as `getting replaced`
	var inProgress int

	var terminating, failed, pending, noPhase, crashLooping int

	for _, machine := range machineList {
		if machine.Status.CurrentStatus.Phase != v1alpha1.MachineUnknown && machine.Status.CurrentStatus.Phase != v1alpha1.MachineRunning {
			inProgress++
			switch machine.Status.CurrentStatus.Phase {
			case v1alpha1.MachineTerminating:
				terminating++
				// counting terminated machine twice in `inProgress` to avoid case where there is delay by MS controller
				// in adding new machine object and terminating machines are also gone.
				inProgress++
			case v1alpha1.MachineFailed:
				failed++
			case v1alpha1.MachinePending:
				pending++
			case v1alpha1.MachineCrashLoopBackOff:
				crashLooping++
			default:
				noPhase++
			}
		}
	}

	klog.V(2).Infof("Performing rate-limit check for machine=%q. Under machineDeployment=%q : terminating=%d , failed=%d , pending=%d , noPhase=%d , crashLooping=%d , extraCountedProgress=%d", machineName, machineDeployName, terminating, failed, pending, noPhase, crashLooping, terminating)

	if inProgress < maxReplacements {
		klog.V(2).Infof("Number of goroutines now %d\n", runtime.NumGoroutine())
		return true, nil
	}
	klog.V(2).Infof("Cannot mark `Unknown` machine=%q as `Failed` as max rate-limit reached for machineDeployment=%q. maxAllowedReplacements=%d and inProgressReplacements=%d", machineName, machineDeployName, maxReplacements, inProgress)
	return false, nil
}

func (c *controller) waitForFailedMachineCacheUpdate(machine *v1alpha1.Machine, syncedPollPeriod, timeout time.Duration) bool {
	pollErr := wait.Poll(syncedPollPeriod, timeout, func() (bool, error) {
		cachedMachine, err := c.machineLister.Machines(machine.Namespace).Get(machine.Name)
		if apierrors.IsNotFound(err) {
			return true, nil
		}
		if err != nil {
			klog.Infof("%q : Unable to retrieve object from store: %s", machine.Name, err)
			return false, err
		}

		if cachedMachine.Status.CurrentStatus.Phase == v1alpha1.MachineFailed || cachedMachine.Status.CurrentStatus.Phase == v1alpha1.MachineTerminating {
			return true, nil
		}

		return false, nil
	})

	if pollErr != nil {
		klog.V(4).Infof("poll failed for machine %q with error: %s", machine.Name, pollErr)
		return false
	}

	return true
}

func setTerminationReasonByPhase(phase v1alpha1.MachinePhase, terminationCondition *v1.NodeCondition) {
	if phase == v1alpha1.MachineFailed { // if failed, terminated due to health
		terminationCondition.Reason = machineutils.NodeUnhealthy
		terminationCondition.Message = "Machine Controller is terminating failed machine"
	} else { // in all other cases (except for already terminating): assume scale down
		terminationCondition.Reason = machineutils.NodeScaledDown
		terminationCondition.Message = "Machine Controller is scaling down machine"
	}
}

func (c *controller) tryMarkingMachineFailed(ctx context.Context, machine, clone *v1alpha1.Machine, machineDeployName, description string, lockAcquireTimeout time.Duration) (machineutils.RetryPeriod, error) {
	if c.permitGiver.TryPermit(machineDeployName, lockAcquireTimeout) {
		defer c.permitGiver.ReleasePermit(machineDeployName)
		markable, err := c.canMarkMachineFailed(machineDeployName, machine.Name, machine.Namespace, maxReplacements)
		if err != nil {
			klog.Errorf("Couldn't check if machine can be marked as Failed. Error: %q", err)
		} else {
			if markable {
				var updated bool
				updated, err = c.updateMachineToFailedState(ctx, description, machine, clone)
				// wait for cache sync
				if updated && !c.waitForFailedMachineCacheUpdate(machine, pollInterval, cacheUpdateTimeout) {
					// waiting 10 sec since nothing else can be done if cache update is failing
					klog.Infof("cache sync returned false, waiting 10 sec , machineName=%q", machine.Name)
					// TODO: This needs to be enhanced as cache update is not guaranteed.
					time.Sleep(10 * time.Second)
				}
				klog.V(3).Infof("Synced caches before leaving lock, machineName=%q", machine.Name)
			} else {
				err = fmt.Errorf("machine %q couldn't be marked FAILED, other machines are getting replaced", machine.Name)
			}
		}
		return machineutils.ShortRetry, err
	}

	klog.Warningf("Timedout waiting to acquire lock for machine %q", machine.Name)
	err := fmt.Errorf("timedout waiting to acquire lock for machine %q", machine.Name)

	return machineutils.ShortRetry, err
}

func getLiveVolumeAttachmentsForNode(volAttachLister storagelisters.VolumeAttachmentLister, nodeName string, machineName string) ([]*storagev1.VolumeAttachment, error) {
	volAttachments, err := volAttachLister.List(labels.NewSelector())
	if err != nil {
		return nil, fmt.Errorf("cant list volume attachments for node %q, machine %q: %w", nodeName, machineName, err)
	}
	nodeVolAttachments := make([]*storagev1.VolumeAttachment, 0, len(volAttachments))
	for _, va := range volAttachments {
		if va.Spec.NodeName == nodeName && va.ObjectMeta.DeletionTimestamp == nil {
			nodeVolAttachments = append(nodeVolAttachments, va)
		}
	}
	return nodeVolAttachments, nil
}

func deleteVolumeAttachmentsForNode(ctx context.Context, attachIf storageclient.VolumeAttachmentInterface, nodeName string, volAttachments []*storagev1.VolumeAttachment) error {
	klog.V(3).Infof("(deleteVolumeAttachmentsForNode) Deleting #%d VolumeAttachment(s) for node %q", len(volAttachments), nodeName)
	var errs []error
	var delOpts = metav1.DeleteOptions{}
	for _, va := range volAttachments {
		err := attachIf.Delete(ctx, va.Name, delOpts)
		if err != nil {
			errs = append(errs, err)
		}
		klog.V(4).Infof("(deleteVolumeAttachmentsForNode) Deleted VolumeAttachment %q for node %q", va.Name, nodeName)
	}
	return errors.Join(errs...)
}

func getProviderID(machine *v1alpha1.Machine) string {
	return machine.Spec.ProviderID
}

func getNodeName(machine *v1alpha1.Machine) string {
	return machine.Labels[v1alpha1.NodeLabelKey]
}

func getMachineDeploymentName(machine *v1alpha1.Machine) string {
	return machine.Labels["name"]
}

func (c *controller) updateMachineNodeLabel(ctx context.Context, machine *v1alpha1.Machine, nodeName string) error {
	klog.V(2).Infof("Updating %q label on machine %q to %q", v1alpha1.NodeLabelKey, machine.Name, nodeName)
	clone := machine.DeepCopy()
	if clone.Labels == nil {
		clone.Labels = make(map[string]string)
	}
	clone.Labels[v1alpha1.NodeLabelKey] = nodeName
	_, err := c.controlMachineClient.Machines(clone.Namespace).Update(ctx, clone, metav1.UpdateOptions{})
	if err != nil {
		klog.Warningf("Failed to update %q label on machine %q to %q. Retrying, error: %s", v1alpha1.NodeLabelKey, machine.Name, nodeName, err)
		return err
	}
	klog.V(2).Infof("Updated %q label on machine %q to %q", v1alpha1.NodeLabelKey, machine.Name, nodeName)
	return nil
}

func (c *controller) getNodeName(ctx context.Context, request *driver.GetMachineStatusRequest) (string, error) {
	matchingNodeName, err := c.fetchMatchingNodeName(request.Machine.Name)
	if err == nil {
		return matchingNodeName, nil
	}
	klog.Errorf("Error trying to get node matching machine %s: %v. Will try to get the node name by calling driver.GetMachineStatus instead.", request.Machine.Name, err)
	statusResp, err := c.driver.GetMachineStatus(ctx, request)
	if err == nil {
		return statusResp.NodeName, nil
	}
	return "", err
}

func (c *controller) fetchMatchingNodeName(machineName string) (string, error) {
	var nodes []*v1.Node
	nodes, err := c.nodeLister.List(labels.Everything())
	if err != nil {
		return "", fmt.Errorf("failed to list nodes for machine %q: %w", machineName, err)
	}
	for _, node := range nodes {
		if node.Labels[machineutils.MachineLabelKey] == machineName {
			return node.Name, nil
		}
	}
	return "", fmt.Errorf("machine %q not found in node lister for machine %q", machineName, machineName)
}<|MERGE_RESOLUTION|>--- conflicted
+++ resolved
@@ -487,7 +487,7 @@
 }
 
 // syncNodeTemplates syncs nodeTemplates between machine, machineClass and corresponding node-object.
-// It ensures, that any nodeTemplate element available on Machine should be available on node-object.
+// It ensures that any nodeTemplate element available on Machine should be available on node-object.
 // It ensures that MachineClass.NodeTemplate.VirtualCapacity is synced to the Node's Capacity.
 // Although there could be more elements already available on node-object which will not be touched.
 func (c *controller) syncNodeTemplates(ctx context.Context, machine *v1alpha1.Machine, machineClass *v1alpha1.MachineClass) (machineutils.RetryPeriod, error) {
@@ -545,7 +545,7 @@
 		virtualCapacityChanged = SyncVirtualCapacity(machineClass.NodeTemplate.VirtualCapacity, nodeCopy, lastAppliedVirtualCapacity)
 	}
 
-	if !annotationsChanged && !labelsChanged && !taintsChanged && !virtualCapacityChanged {
+	if !initializedNodeAnnotation && !annotationsChanged && !labelsChanged && !taintsChanged && !virtualCapacityChanged {
 		return machineutils.LongRetry, nil
 	}
 
@@ -572,11 +572,7 @@
 	}
 
 	if virtualCapacityChanged {
-<<<<<<< HEAD
-		klog.V(2).Infof("virtualCapacityChanged, update Node.Status.Capacity of node %q to %v", getNodeName(machine), node.Status.Capacity)
-=======
 		klog.V(2).Infof("virtualCapacity changed, update Node.Status.Capacity of node %q to %v", getNodeName(machine), node.Status.Capacity)
->>>>>>> 5f3b8bbc
 		lastAppliedVirtualCapacity = machineClass.NodeTemplate.VirtualCapacity
 		currentlyAppliedVirtualCapacityJSONByte, err = json.Marshal(lastAppliedVirtualCapacity)
 		if err != nil {
