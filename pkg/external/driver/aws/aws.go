--- conflicted
+++ resolved
@@ -40,21 +40,9 @@
 }
 
 // NewAWSDriverProvider creates a new instance of awsDriverProvider.
-<<<<<<< HEAD
 func NewAWSDriverProvider() infraclient.ExternalDriverProvider {
 	d := AwsDriverProvider{}
 	return &d
-=======
-func NewAWSDriverProvider(machineClassType *metav1.TypeMeta) infraclient.ExternalDriverProvider {
-	return &awsDriverProvider{
-		machineClassType: machineClassType,
-	}
-}
-
-func (d *awsDriverProvider) GetMachineClassType(machineClassDataProvider infraclient.MachineClassDataProvider) metav1.TypeMeta {
-	d.machineClassDataProvider = machineClassDataProvider
-	return *d.machineClassType
->>>>>>> 16d98921
 }
 
 // Create creates a machine
@@ -313,11 +301,8 @@
 		Revision:        1,
 	}
 
-<<<<<<< HEAD
 	encodedData, err := d.MachineClassDataProvider.GetSecret(&requiredSecret)
-=======
-	encodedData, err := d.machineClassDataProvider.GetSecret(&requiredSecret)
->>>>>>> 16d98921
+
 	if err != nil {
 		return nil, &secret, err
 	}
