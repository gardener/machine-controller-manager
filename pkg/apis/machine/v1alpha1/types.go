--- conflicted
+++ resolved
@@ -702,465 +702,11 @@
 // +genclient:noStatus
 // +k8s:deepcopy-gen:interfaces=k8s.io/apimachinery/pkg/runtime.Object
 
-<<<<<<< HEAD
 // MachineClass can be used to templatize and re-use provider configuration
 // across multiple Machines / MachineSets / MachineDeployments.
 // +k8s:openapi-gen=true
 // +resource:path=machineclasses
 type MachineClass struct {
-=======
-// AWSMachineClass TODO
-type AWSMachineClass struct {
-	// +optional
-	metav1.ObjectMeta `json:"metadata,omitempty"`
-
-	// +optional
-	metav1.TypeMeta `json:",inline"`
-
-	// +optional
-	Spec AWSMachineClassSpec `json:"spec,omitempty"`
-}
-
-// +k8s:deepcopy-gen:interfaces=k8s.io/apimachinery/pkg/runtime.Object
-
-// AWSMachineClassList is a collection of AWSMachineClasses.
-type AWSMachineClassList struct {
-	// +optional
-	metav1.TypeMeta `json:",inline"`
-
-	// +optional
-	metav1.ListMeta `json:"metadata,omitempty"`
-
-	// +optional
-	Items []AWSMachineClass `json:"items"`
-}
-
-// AWSMachineClassSpec is the specification of a cluster.
-type AWSMachineClassSpec struct {
-	AMI               string                      `json:"ami,omitempty"`
-	Region            string                      `json:"region,omitempty"`
-	BlockDevices      []AWSBlockDeviceMappingSpec `json:"blockDevices,omitempty"`
-	EbsOptimized      bool                        `json:"ebsOptimized,omitempty"`
-	IAM               AWSIAMProfileSpec           `json:"iam,omitempty"`
-	MachineType       string                      `json:"machineType,omitempty"`
-	KeyName           string                      `json:"keyName,omitempty"`
-	Monitoring        bool                        `json:"monitoring,omitempty"`
-	NetworkInterfaces []AWSNetworkInterfaceSpec   `json:"networkInterfaces,omitempty"`
-	Tags              map[string]string           `json:"tags,omitempty"`
-	SecretRef         *corev1.SecretReference     `json:"secretRef,omitempty"`
-
-	// TODO add more here
-}
-
-type AWSBlockDeviceMappingSpec struct {
-
-	// The device name exposed to the machine (for example, /dev/sdh or xvdh).
-	DeviceName string `json:"deviceName,omitempty"`
-
-	// Parameters used to automatically set up EBS volumes when the machine is
-	// launched.
-	Ebs AWSEbsBlockDeviceSpec `json:"ebs,omitempty"`
-
-	// Suppresses the specified device included in the block device mapping of the
-	// AMI.
-	NoDevice string `json:"noDevice,omitempty"`
-
-	// The virtual device name (ephemeralN). Machine store volumes are numbered
-	// starting from 0. An machine type with 2 available machine store volumes
-	// can specify mappings for ephemeral0 and ephemeral1.The number of available
-	// machine store volumes depends on the machine type. After you connect to
-	// the machine, you must mount the volume.
-	//
-	// Constraints: For M3 machines, you must specify machine store volumes in
-	// the block device mapping for the machine. When you launch an M3 machine,
-	// we ignore any machine store volumes specified in the block device mapping
-	// for the AMI.
-	VirtualName string `json:"virtualName,omitempty"`
-}
-
-// Describes a block device for an EBS volume.
-// Please also see https://docs.aws.amazon.com/goto/WebAPI/ec2-2016-11-15/EbsBlockDevice
-type AWSEbsBlockDeviceSpec struct {
-
-	// Indicates whether the EBS volume is deleted on machine termination.
-	DeleteOnTermination bool `json:"deleteOnTermination,omitempty"`
-
-	// Indicates whether the EBS volume is encrypted. Encrypted Amazon EBS volumes
-	// may only be attached to machines that support Amazon EBS encryption.
-	Encrypted bool `json:"encrypted,omitempty"`
-
-	// The number of I/O operations per second (IOPS) that the volume supports.
-	// For io1, this represents the number of IOPS that are provisioned for the
-	// volume. For gp2, this represents the baseline performance of the volume and
-	// the rate at which the volume accumulates I/O credits for bursting. For more
-	// information about General Purpose SSD baseline performance, I/O credits,
-	// and bursting, see Amazon EBS Volume Types (http://docs.aws.amazon.com/AWSEC2/latest/UserGuide/EBSVolumeTypes.html)
-	// in the Amazon Elastic Compute Cloud User Guide.
-	//
-	// Constraint: Range is 100-20000 IOPS for io1 volumes and 100-10000 IOPS for
-	// gp2 volumes.
-	//
-	// Condition: This parameter is required for requests to create io1 volumes;
-	// it is not used in requests to create gp2, st1, sc1, or standard volumes.
-	Iops int64 `json:"iops,omitempty"`
-
-	// The size of the volume, in GiB.
-	//
-	// Constraints: 1-16384 for General Purpose SSD (gp2), 4-16384 for Provisioned
-	// IOPS SSD (io1), 500-16384 for Throughput Optimized HDD (st1), 500-16384 for
-	// Cold HDD (sc1), and 1-1024 for Magnetic (standard) volumes. If you specify
-	// a snapshot, the volume size must be equal to or larger than the snapshot
-	// size.
-	//
-	// Default: If you're creating the volume from a snapshot and don't specify
-	// a volume size, the default is the snapshot size.
-	VolumeSize int64 `json:"volumeSize,omitempty"`
-
-	// The volume type: gp2, io1, st1, sc1, or standard.
-	//
-	// Default: standard
-	VolumeType string `json:"volumeType,omitempty"`
-}
-
-// Describes an IAM machine profile.
-type AWSIAMProfileSpec struct {
-	// The Amazon Resource Name (ARN) of the machine profile.
-	ARN string `json:"arn,omitempty"`
-
-	// The name of the machine profile.
-	Name string `json:"name,omitempty"`
-}
-
-// Describes a network interface.
-// Please also see https://docs.aws.amazon.com/goto/WebAPI/ec2-2016-11-15/MachineAWSNetworkInterfaceSpecification
-type AWSNetworkInterfaceSpec struct {
-
-	// Indicates whether to assign a public IPv4 address to an machine you launch
-	// in a VPC. The public IP address can only be assigned to a network interface
-	// for eth0, and can only be assigned to a new network interface, not an existing
-	// one. You cannot specify more than one network interface in the request. If
-	// launching into a default subnet, the default value is true.
-	AssociatePublicIPAddress bool `json:"associatePublicIPAddress,omitempty"`
-
-	// If set to true, the interface is deleted when the machine is terminated.
-	// You can specify true only if creating a new network interface when launching
-	// an machine.
-	DeleteOnTermination bool `json:"deleteOnTermination,omitempty"`
-
-	// The description of the network interface. Applies only if creating a network
-	// interface when launching an machine.
-	Description string `json:"description,omitempty"`
-
-	// The IDs of the security groups for the network interface. Applies only if
-	// creating a network interface when launching an machine.
-	SecurityGroupIDs []string `json:"securityGroupIDs,omitempty"`
-
-	// The ID of the subnet associated with the network string. Applies only if
-	// creating a network interface when launching an machine.
-	SubnetID string `json:"subnetID,omitempty"`
-}
-
-/********************** AzureMachineClass APIs ***************/
-
-// +genclient
-// +k8s:deepcopy-gen:interfaces=k8s.io/apimachinery/pkg/runtime.Object
-
-// AzureMachineClass TODO
-type AzureMachineClass struct {
-	// +optional
-	metav1.ObjectMeta `json:"metadata,omitempty"`
-
-	// +optional
-	metav1.TypeMeta `json:",inline"`
-
-	// +optional
-	Spec AzureMachineClassSpec `json:"spec,omitempty"`
-}
-
-// +k8s:deepcopy-gen:interfaces=k8s.io/apimachinery/pkg/runtime.Object
-
-// AzureMachineClassList is a collection of AzureMachineClasses.
-type AzureMachineClassList struct {
-	// +optional
-	metav1.TypeMeta `json:",inline"`
-
-	// +optional
-	metav1.ListMeta `json:"metadata,omitempty"`
-
-	// +optional
-	Items []AzureMachineClass `json:"items"`
-}
-
-// AzureMachineClassSpec is the specification of a cluster.
-type AzureMachineClassSpec struct {
-	Location      string                        `json:"location,omitempty"`
-	Tags          map[string]string             `json:"tags,omitempty"`
-	Properties    AzureVirtualMachineProperties `json:"properties,omitempty"`
-	ResourceGroup string                        `json:"resourceGroup,omitempty"`
-	SubnetInfo    AzureSubnetInfo               `json:"subnetInfo,omitempty"`
-	SecretRef     *corev1.SecretReference       `json:"secretRef,omitempty"`
-}
-
-// AzureVirtualMachineProperties is describes the properties of a Virtual Machine.
-type AzureVirtualMachineProperties struct {
-	HardwareProfile AzureHardwareProfile `json:"hardwareProfile,omitempty"`
-	StorageProfile  AzureStorageProfile  `json:"storageProfile,omitempty"`
-	OsProfile       AzureOSProfile       `json:"osProfile,omitempty"`
-	NetworkProfile  AzureNetworkProfile  `json:"networkProfile,omitempty"`
-	AvailabilitySet AzureSubResource     `json:"availabilitySet,omitempty"`
-}
-
-// AzureHardwareProfile is specifies the hardware settings for the virtual machine.
-// Refer github.com/Azure/azure-sdk-for-go/arm/compute/models.go for VMSizes
-type AzureHardwareProfile struct {
-	VMSize string `json:"vmSize,omitempty"`
-}
-
-// AzureStorageProfile is specifies the storage settings for the virtual machine disks.
-type AzureStorageProfile struct {
-	ImageReference AzureImageReference `json:"imageReference,omitempty"`
-	OsDisk         AzureOSDisk         `json:"osDisk,omitempty"`
-}
-
-// AzureImageReference is specifies information about the image to use. You can specify information about platform images,
-// marketplace images, or virtual machine images. This element is required when you want to use a platform image,
-// marketplace image, or virtual machine image, but is not used in other creation operations.
-type AzureImageReference struct {
-	ID        string `json:"id,omitempty"`
-	Publisher string `json:"publisher,omitempty"`
-	Offer     string `json:"offer,omitempty"`
-	Sku       string `json:"sku,omitempty"`
-	Version   string `json:"version,omitempty"`
-}
-
-// AzureOSDisk is specifies information about the operating system disk used by the virtual machine. <br><br> For more
-// information about disks, see [About disks and VHDs for Azure virtual
-// machines](https://docs.microsoft.com/azure/virtual-machines/virtual-machines-windows-about-disks-vhds?toc=%2fazure%2fvirtual-machines%2fwindows%2ftoc.json).
-type AzureOSDisk struct {
-	Name         string                     `json:"name,omitempty"`
-	Caching      string                     `json:"caching,omitempty"`
-	ManagedDisk  AzureManagedDiskParameters `json:"managedDisk,omitempty"`
-	DiskSizeGB   int32                      `json:"diskSizeGB,omitempty"`
-	CreateOption string                     `json:"createOption,omitempty"`
-}
-
-// AzureManagedDiskParameters is the parameters of a managed disk.
-type AzureManagedDiskParameters struct {
-	ID                 string `json:"id,omitempty"`
-	StorageAccountType string `json:"storageAccountType,omitempty"`
-}
-
-// AzureOSProfile is specifies the operating system settings for the virtual machine.
-type AzureOSProfile struct {
-	ComputerName       string                  `json:"computerName,omitempty"`
-	AdminUsername      string                  `json:"adminUsername,omitempty"`
-	AdminPassword      string                  `json:"adminPassword,omitempty"`
-	CustomData         string                  `json:"customData,omitempty"`
-	LinuxConfiguration AzureLinuxConfiguration `json:"linuxConfiguration,omitempty"`
-}
-
-// AzureLinuxConfiguration is specifies the Linux operating system settings on the virtual machine. <br><br>For a list of
-// supported Linux distributions, see [Linux on Azure-Endorsed
-// Distributions](https://docs.microsoft.com/azure/virtual-machines/virtual-machines-linux-endorsed-distros?toc=%2fazure%2fvirtual-machines%2flinux%2ftoc.json)
-// <br><br> For running non-endorsed distributions, see [Information for Non-Endorsed
-// Distributions](https://docs.microsoft.com/azure/virtual-machines/virtual-machines-linux-create-upload-generic?toc=%2fazure%2fvirtual-machines%2flinux%2ftoc.json).
-type AzureLinuxConfiguration struct {
-	DisablePasswordAuthentication bool                  `json:"disablePasswordAuthentication,omitempty"`
-	SSH                           AzureSSHConfiguration `json:"ssh,omitempty"`
-}
-
-// AzureSSHConfiguration is SSH configuration for Linux based VMs running on Azure
-type AzureSSHConfiguration struct {
-	PublicKeys AzureSSHPublicKey `json:"publicKeys,omitempty"`
-}
-
-// AzureSSHPublicKey is contains information about SSH certificate public key and the path on the Linux VM where the public
-// key is placed.
-type AzureSSHPublicKey struct {
-	Path    string `json:"path,omitempty"`
-	KeyData string `json:"keyData,omitempty"`
-}
-
-// AzureNetworkProfile is specifies the network interfaces of the virtual machine.
-type AzureNetworkProfile struct {
-	NetworkInterfaces AzureNetworkInterfaceReference `json:"networkInterfaces,omitempty"`
-}
-
-// AzureNetworkInterfaceReference is describes a network interface reference.
-type AzureNetworkInterfaceReference struct {
-	ID                                        string `json:"id,omitempty"`
-	*AzureNetworkInterfaceReferenceProperties `json:"properties,omitempty"`
-}
-
-// AzureNetworkInterfaceReferenceProperties is describes a network interface reference properties.
-type AzureNetworkInterfaceReferenceProperties struct {
-	Primary bool `json:"primary,omitempty"`
-}
-
-// AzureSubResource is the Sub Resource definition.
-type AzureSubResource struct {
-	ID string `json:"id,omitempty"`
-}
-
-// AzureSubnetInfo is the information containing the subnet details
-type AzureSubnetInfo struct {
-	VnetName   string `json:"vnetName,omitempty"`
-	SubnetName string `json:"subnetName,omitempty"`
-}
-
-/********************** GCPMachineClass APIs ***************/
-
-// +genclient
-// +k8s:deepcopy-gen:interfaces=k8s.io/apimachinery/pkg/runtime.Object
-
-// GCPMachineClass TODO
-type GCPMachineClass struct {
-	// +optional
-	metav1.ObjectMeta `json:"metadata,omitempty"`
-
-	// +optional
-	metav1.TypeMeta `json:",inline"`
-
-	// +optional
-	Spec GCPMachineClassSpec `json:"spec,omitempty"`
-}
-
-// +k8s:deepcopy-gen:interfaces=k8s.io/apimachinery/pkg/runtime.Object
-
-// GCPMachineClassList is a collection of GCPMachineClasses.
-type GCPMachineClassList struct {
-	// +optional
-	metav1.TypeMeta `json:",inline"`
-
-	// +optional
-	metav1.ListMeta `json:"metadata,omitempty"`
-
-	// +optional
-	Items []GCPMachineClass `json:"items"`
-}
-
-// GCPMachineClassSpec is the specification of a cluster.
-type GCPMachineClassSpec struct {
-	CanIpForward       bool                    `json:"canIpForward"`
-	DeletionProtection bool                    `json:"deletionProtection"`
-	Description        *string                 `json:"description,omitempty"`
-	Disks              []*GCPDisk              `json:"disks,omitempty"`
-	Labels             map[string]string       `json:"labels,omitempty"`
-	MachineType        string                  `json:"machineType"`
-	Metadata           []*GCPMetadata          `json:"metadata,omitempty"`
-	NetworkInterfaces  []*GCPNetworkInterface  `json:"networkInterfaces,omitempty"`
-	Scheduling         GCPScheduling           `json:"scheduling"`
-	SecretRef          *corev1.SecretReference `json:"secretRef,omitempty"`
-	ServiceAccounts    []GCPServiceAccount     `json:"serviceAccounts"`
-	Tags               []string                `json:"tags,omitempty"`
-	Region             string                  `json:"region"`
-	Zone               string                  `json:"zone"`
-}
-
-// GCPDisk describes disks for GCP.
-type GCPDisk struct {
-	AutoDelete bool              `json:"autoDelete"`
-	Boot       bool              `json:"boot"`
-	SizeGb     int64             `json:"sizeGb"`
-	Type       string            `json:"type"`
-	Image      string            `json:"image"`
-	Labels     map[string]string `json:"labels"`
-}
-
-// GCPMetadata describes metadata for GCP.
-type GCPMetadata struct {
-	Key   string  `json:"key"`
-	Value *string `json:"value"`
-}
-
-// GCPNetworkInterface describes network interfaces for GCP
-type GCPNetworkInterface struct {
-	Network    string `json:"network,omitempty"`
-	Subnetwork string `json:"subnetwork,omitempty"`
-}
-
-// GCPScheduling describes scheduling configuration for GCP.
-type GCPScheduling struct {
-	AutomaticRestart  bool   `json:"automaticRestart"`
-	OnHostMaintenance string `json:"onHostMaintenance"`
-	Preemptible       bool   `json:"preemptible"`
-}
-
-// GCPServiceAccount describes service accounts for GCP.
-type GCPServiceAccount struct {
-	Email  string   `json:"email"`
-	Scopes []string `json:"scopes"`
-}
-
-const (
-	// AWSAccessKeyID is a constant for a key name that is part of the AWS cloud credentials.
-	AWSAccessKeyID string = "providerAccessKeyId"
-	// AWSSecretAccessKey is a constant for a key name that is part of the AWS cloud credentials.
-	AWSSecretAccessKey string = "providerSecretAccessKey"
-
-	// AzureClientID is a constant for a key name that is part of the Azure cloud credentials.
-	AzureClientID string = "azureClientId"
-	// AzureClientSecret is a constant for a key name that is part of the Azure cloud credentials.
-	AzureClientSecret string = "azureClientSecret"
-	// AzureSubscriptionID is a constant for a key name that is part of the Azure cloud credentials.
-	AzureSubscriptionID string = "azureSubscriptionId"
-	// AzureTenantID is a constant for a key name that is part of the Azure cloud credentials.
-	AzureTenantID string = "azureTenantId"
-
-	// GCPServiceAccountJSON is a constant for a key name that is part of the GCP cloud credentials.
-	GCPServiceAccountJSON string = "serviceAccountJSON"
-
-	// OpenStackAuthURL is a constant for a key name that is part of the OpenStack cloud credentials.
-	OpenStackAuthURL string = "authURL"
-	// OpenStackCACert is a constant for a key name that is part of the OpenStack cloud credentials.
-	OpenStackCACert string = "caCert"
-	// OpenStackInsecure is a constant for a key name that is part of the OpenStack cloud credentials.
-	OpenStackInsecure string = "insecure"
-	// OpenStackDomainName is a constant for a key name that is part of the OpenStack cloud credentials.
-	OpenStackDomainName string = "domainName"
-	// OpenStackTenantName is a constant for a key name that is part of the OpenStack cloud credentials.
-	OpenStackTenantName string = "tenantName"
-	// OpenStackUsername is a constant for a key name that is part of the OpenStack cloud credentials.
-	OpenStackUsername string = "username"
-	// OpenStackPassword is a constant for a key name that is part of the OpenStack cloud credentials.
-	OpenStackPassword string = "password"
-	// OpenStackClientCert is a constant for a key name that is part of the OpenStack cloud credentials.
-	OpenStackClientCert string = "clientCert"
-	// OpenStackClientKey is a constant for a key name that is part of the OpenStack cloud credentials.
-	OpenStackClientKey string = "clientKey"
-
-	// AlicloudAccessKeyID is a constant for a key name that is part of the Alibaba cloud credentials.
-	AlicloudAccessKeyID string = "alicloudAccessKeyID"
-	// AlicloudAccessKeySecret is a constant for a key name that is part of the Alibaba cloud credentials.
-	AlicloudAccessKeySecret string = "alicloudAccessKeySecret"
-
-	// PacketAPIKey is a constant for a key name that is part of the Packet cloud credentials
-	PacketAPIKey string = "apiToken"
-)
-
-/********************** AlicloudMachineClass APIs ***************/
-
-// +genclient
-// +k8s:deepcopy-gen:interfaces=k8s.io/apimachinery/pkg/runtime.Object
-
-// AlicloudMachineClass TODO
-type AlicloudMachineClass struct {
-	// +optional
-	metav1.ObjectMeta `json:"metadata,omitempty"`
-
-	// +optional
-	metav1.TypeMeta `json:",inline"`
-
-	// +optional
-	Spec AlicloudMachineClassSpec `json:"spec,omitempty"`
-}
-
-// +k8s:deepcopy-gen:interfaces=k8s.io/apimachinery/pkg/runtime.Object
-
-// AlicloudMachineClassList is a collection of AlicloudMachineClasses.
-type AlicloudMachineClassList struct {
-	// +optional
->>>>>>> 09dc94ae
 	metav1.TypeMeta `json:",inline"`
 	// +optional
 	metav1.ObjectMeta `json:"metadata,omitempty"`
@@ -1178,25 +724,5 @@
 type MachineClassList struct {
 	metav1.TypeMeta `json:",inline"`
 	metav1.ListMeta `json:"metadata,omitempty"`
-<<<<<<< HEAD
 	Items           []MachineClass `json:"items"`
-=======
-
-	// +optional
-	Items []PacketMachineClass `json:"items"`
-}
-
-// PacketMachineClassSpec is the specification of a cluster.
-type PacketMachineClassSpec struct {
-	Facility     []string           `json:"facility"`
-	MachineType  string             `json:"machineType"`
-	BillingCycle string             `json:"billingCycle"`
-	OS           string             `json:"OS"`
-	ProjectID    string             `json:"projectID"`
-	Tags         []string  `json:"tags,omitempty"`
-	SSHKeys      []string `json:"sshKeys,omitempty"`
-	UserData     string             `json:"userdata,omitempty"`
-
-	SecretRef *corev1.SecretReference `json:"secretRef,omitempty"`
->>>>>>> 09dc94ae
 }