/*
Copyright (c) 2017 SAP SE or an SAP affiliate company. All rights reserved.

Licensed under the Apache License, Version 2.0 (the "License");
you may not use this file except in compliance with the License.
You may obtain a copy of the License at

    http://www.apache.org/licenses/LICENSE-2.0

Unless required by applicable law or agreed to in writing, software
distributed under the License is distributed on an "AS IS" BASIS,
WITHOUT WARRANTIES OR CONDITIONS OF ANY KIND, either express or implied.
See the License for the specific language governing permissions and
limitations under the License.
*/

// Package machine is the internal version of the API.
package machine

import (
	corev1 "k8s.io/api/core/v1"
	metav1 "k8s.io/apimachinery/pkg/apis/meta/v1"
	"k8s.io/apimachinery/pkg/runtime"
	"k8s.io/apimachinery/pkg/util/intstr"
)

// WARNING!
// IF YOU MODIFY ANY OF THE TYPES HERE COPY THEM TO ./v1alpha1/types.go
// AND RUN  ./hack/generate-code

/********************** Machine APIs ***************/

// +genclient
// +k8s:deepcopy-gen:interfaces=k8s.io/apimachinery/pkg/runtime.Object

// Machine TODO
type Machine struct {
	// ObjectMeta for machine object
	metav1.ObjectMeta

	// TypeMeta for machine object
	metav1.TypeMeta

	// Spec contains the specification of the machine
	Spec MachineSpec

	// Status contains fields depicting the status
	Status MachineStatus
}

// +k8s:deepcopy-gen:interfaces=k8s.io/apimachinery/pkg/runtime.Object

// MachineList is a collection of Machines.
type MachineList struct {
	// ObjectMeta for MachineList object
	metav1.TypeMeta

	// TypeMeta for MachineList object
	metav1.ListMeta

	// Items contains the list of machines
	Items []Machine
}

// MachineSpec is the specification of a machine.
type MachineSpec struct {

	// Class contains the machineclass attributes of a machine
	// +optional
	Class ClassSpec

	// ProviderID represents the provider's unique ID given to a machine
	// +optional
	ProviderID string

	// +optional
	NodeTemplateSpec NodeTemplateSpec
}

// NodeTemplateSpec describes the data a node should have when created from a template
type NodeTemplateSpec struct {
	// +optional
	metav1.ObjectMeta

	// +optional
	Spec corev1.NodeSpec
}

// MachineTemplateSpec describes the data a machine should have when created from a template
type MachineTemplateSpec struct {
	// Standard object's metadata.
	// More info: https://git.k8s.io/community/contributors/devel/api-conventions.md#metadata
	// +optional
	metav1.ObjectMeta

	// Specification of the desired behavior of the machine.
	// More info: https://git.k8s.io/community/contributors/devel/api-conventions.md#spec-and-status
	// +optional
	Spec MachineSpec
}

// +genclient
// +k8s:deepcopy-gen:interfaces=k8s.io/apimachinery/pkg/runtime.Object

// MachineTemplate describes a template for creating copies of a predefined machine.
type MachineTemplate struct {
	metav1.TypeMeta

	// Standard object's metadata.
	// More info: https://git.k8s.io/community/contributors/devel/api-conventions.md#metadata
	// +optional
	metav1.ObjectMeta

	// Template defines the machines that will be created from this machine template.
	// https://git.k8s.io/community/contributors/devel/api-conventions.md#spec-and-status
	// +optional
	Template MachineTemplateSpec
}

// +k8s:deepcopy-gen:interfaces=k8s.io/apimachinery/pkg/runtime.Object

// MachineTemplateList is a list of MachineTemplates.
type MachineTemplateList struct {
	metav1.TypeMeta

	// Standard list metadata.
	// More info: https://git.k8s.io/community/contributors/devel/api-conventions.md#types-kinds
	// +optional
	metav1.ListMeta

	// List of machine templates
	Items []MachineTemplate
}

// ClassSpec is the class specification of machine
type ClassSpec struct {
	// API group to which it belongs
	APIGroup string

	// Kind for machine class
	Kind string

	// Name of machine class
	Name string
}

//type CurrentStatus
type CurrentStatus struct {
	// API group to which it belongs
	Phase MachinePhase

	// Name of machine class
	TimeoutActive bool

	// Last update time of current status
	LastUpdateTime metav1.Time
}

// MachineStatus TODO
type MachineStatus struct {
	// Node string
	Node string

	// Conditions of this machine, same as node
	Conditions []corev1.NodeCondition

	// Last operation refers to the status of the last operation performed
	LastOperation LastOperation

	// Current status of the machine object
	CurrentStatus CurrentStatus
}

// LastOperation suggests the last operation performed on the object
type LastOperation struct {
	// Description of the current operation
	Description string

	// Last update time of current operation
	LastUpdateTime metav1.Time

	// State of operation
	State MachineState

	// Type of operation
	Type MachineOperationType
}

// MachinePhase is a label for the condition of a machines at the current time.
type MachinePhase string

// These are the valid statuses of machines.
const (
	// MachinePending means that the machine is being created
	MachinePending MachinePhase = "Pending"

	// MachineAvailable means that machine is present on provider but hasn't joined cluster yet
	MachineAvailable MachinePhase = "Available"

	// MachineRunning means node is ready and running successfully
	MachineRunning MachinePhase = "Running"

	// MachineRunning means node is terminating
	MachineTerminating MachinePhase = "Terminating"

	// MachineUnknown indicates that the node is not ready at the movement
	MachineUnknown MachinePhase = "Unknown"

	// MachineFailed means operation failed leading to machine status failure
	MachineFailed MachinePhase = "Failed"
)

// MachinePhase is a label for the condition of a machines at the current time.
type MachineState string

// These are the valid statuses of machines.
const (
	// MachineStatePending means there are operations pending on this machine state
	MachineStateProcessing MachineState = "Processing"

	// MachineStateFailed means operation failed leading to machine status failure
	MachineStateFailed MachineState = "Failed"

	// MachineStateSuccessful indicates that the node is not ready at the moment
	MachineStateSuccessful MachineState = "Successful"
)

// MachineOperationType is a label for the operation performed on a machine object.
type MachineOperationType string

// These are the valid statuses of machines.
const (
	// MachineOperationCreate indicates that the operation was a create
	MachineOperationCreate MachineOperationType = "Create"

	// MachineOperationUpdate indicates that the operation was an update
	MachineOperationUpdate MachineOperationType = "Update"

	// MachineOperationHealthCheck indicates that the operation was a create
	MachineOperationHealthCheck MachineOperationType = "HealthCheck"

	// MachineOperationDelete indicates that the operation was a create
	MachineOperationDelete MachineOperationType = "Delete"
)

// The below types are used by kube_client and api_server.

type ConditionStatus string

// These are valid condition statuses. "ConditionTrue" means a resource is in the condition;
// "ConditionFalse" means a resource is not in the condition; "ConditionUnknown" means kubernetes
// can't decide if a resource is in the condition or not. In the future, we could add other
// intermediate conditions, e.g. ConditionDegraded.
const (
	ConditionTrue    ConditionStatus = "True"
	ConditionFalse   ConditionStatus = "False"
	ConditionUnknown ConditionStatus = "Unknown"
)

/********************** MachineSet APIs ***************/

// +genclient
// +k8s:deepcopy-gen:interfaces=k8s.io/apimachinery/pkg/runtime.Object

// MachineSet TODO
type MachineSet struct {
	// +optional
	metav1.ObjectMeta

	// +optional
	metav1.TypeMeta

	// +optional
	Spec MachineSetSpec

	// +optional
	Status MachineSetStatus
}

// +k8s:deepcopy-gen:interfaces=k8s.io/apimachinery/pkg/runtime.Object

// MachineSetList is a collection of MachineSet.
type MachineSetList struct {
	// +optional
	metav1.TypeMeta

	// +optional
	metav1.ListMeta

	// +optional
	Items []MachineSet
}

// MachineSetSpec is the specification of a cluster.
type MachineSetSpec struct {
	// +optional
	Replicas int32

	// +optional
	Selector *metav1.LabelSelector

	// +optional
	MachineClass ClassSpec

	// +optional
	Template MachineTemplateSpec

	// +optional
	MinReadySeconds int32
}

// MachineSetConditionType is the condition on machineset object
type MachineSetConditionType string

// These are valid conditions of a machine set.
const (
	// MachineSetReplicaFailure is added in a machine set when one of its machines fails to be created
	// due to insufficient quota, limit ranges, machine security policy, node selectors, etc. or deleted
	// due to kubelet being down or finalizers are failing.
	MachineSetReplicaFailure MachineSetConditionType = "ReplicaFailure"
	// MachineSetFrozen is set when the machineset has exceeded its replica threshold at the safety controller
	MachineSetFrozen MachineSetConditionType = "Frozen"
)

// MachineSetCondition describes the state of a machine set at a certain point.
type MachineSetCondition struct {
	// Type of machine set condition.
	Type MachineSetConditionType

	// Status of the condition, one of True, False, Unknown.
	Status ConditionStatus

	// The last time the condition transitioned from one status to another.
	// +optional
	LastTransitionTime metav1.Time

	// The reason for the condition's last transition.
	// +optional
	Reason string

	// A human readable message indicating details about the transition.
	// +optional
	Message string
}

// MachineSetStatus represents the status of a machineSet object
type MachineSetStatus struct {
	// Replicas is the number of actual replicas.
	Replicas int32

	// The number of pods that have labels matching the labels of the pod template of the replicaset.
	// +optional
	FullyLabeledReplicas int32

	// The number of ready replicas for this replica set.
	// +optional
	ReadyReplicas int32

	// The number of available replicas (ready for at least minReadySeconds) for this replica set.
	// +optional
	AvailableReplicas int32

	// ObservedGeneration is the most recent generation observed by the controller.
	// +optional
	ObservedGeneration int64

	// Represents the latest available observations of a replica set's current state.
	// +optional
	Conditions []MachineSetCondition

	// LastOperation performed
	LastOperation LastOperation

	// FailedMachines has summary of machines on which lastOperation Failed
	// +optional
	FailedMachines *[]MachineSummary
}

// MachineSummary store the summary of machine.
type MachineSummary struct {
	// Name of the machine object
	Name string

	// ProviderID represents the provider's unique ID given to a machine
	ProviderID string

	// Last operation refers to the status of the last operation performed
	LastOperation LastOperation

	// OwnerRef
	OwnerRef string
}

/********************** MachineDeployment APIs ***************/

// +genclient
// +genclient:method=GetScale,verb=get,subresource=scale,result=Scale
// +genclient:method=UpdateScale,verb=update,subresource=scale,input=Scale,result=Scale
// +k8s:deepcopy-gen:interfaces=k8s.io/apimachinery/pkg/runtime.Object

// Deployment enables declarative updates for machines and MachineSets.
type MachineDeployment struct {
	metav1.TypeMeta
	// Standard object metadata.
	// +optional
	metav1.ObjectMeta

	// Specification of the desired behavior of the MachineDeployment.
	// +optional
	Spec MachineDeploymentSpec

	// Most recently observed status of the MachineDeployment.
	// +optional
	Status MachineDeploymentStatus
}

// MachineDeploymentSpec is the specification of the desired behavior of the MachineDeployment.
type MachineDeploymentSpec struct {
	// Number of desired machines. This is a pointer to distinguish between explicit
	// zero and not specified. Defaults to 1.
	// +optional
	Replicas int32

	// Label selector for machines. Existing MachineSets whose machines are
	// selected by this will be the ones affected by this MachineDeployment.
	// +optional
	Selector *metav1.LabelSelector

	// Template describes the machines that will be created.
	Template MachineTemplateSpec

	// The MachineDeployment strategy to use to replace existing machines with new ones.
	// +optional
	// +patchStrategy=retainKeys
	Strategy MachineDeploymentStrategy

	// Minimum number of seconds for which a newly created machine should be ready
	// without any of its container crashing, for it to be considered available.
	// Defaults to 0 (machine will be considered available as soon as it is ready)
	// +optional
	MinReadySeconds int32

	// The number of old MachineSets to retain to allow rollback.
	// This is a pointer to distinguish between explicit zero and not specified.
	// +optional
	RevisionHistoryLimit *int32

	// Indicates that the MachineDeployment is paused and will not be processed by the
	// MachineDeployment controller.
	// +optional
	Paused bool

	// DEPRECATED.
	// The config this MachineDeployment is rolling back to. Will be cleared after rollback is done.
	// +optional
	RollbackTo *RollbackConfig

	// The maximum time in seconds for a MachineDeployment to make progress before it
	// is considered to be failed. The MachineDeployment controller will continue to
	// process failed MachineDeployments and a condition with a ProgressDeadlineExceeded
	// reason will be surfaced in the MachineDeployment status. Note that progress will
	// not be estimated during the time a MachineDeployment is paused. This is not set
	// by default.
	// +optional
	ProgressDeadlineSeconds *int32
}

// +k8s:deepcopy-gen:interfaces=k8s.io/apimachinery/pkg/runtime.Object

// DEPRECATED.
// MachineDeploymentRollback stores the information required to rollback a MachineDeployment.
type MachineDeploymentRollback struct {
	metav1.TypeMeta

	// Required: This must match the Name of a MachineDeployment.
	Name string

	// The annotations to be updated to a MachineDeployment
	// +optional
	UpdatedAnnotations map[string]string

	// The config of this MachineDeployment rollback.
	RollbackTo RollbackConfig
}

type RollbackConfig struct {
	// The revision to rollback to. If set to 0, rollback to the last revision.
	// +optional
	Revision int64
}

const (
	// DefaultDeploymentUniqueLabelKey is the default key of the selector that is added
	// to existing MCs (and label key that is added to its machines) to prevent the existing MCs
	// to select new machines (and old machines being select by new MC).
	DefaultMachineDeploymentUniqueLabelKey string = "machine-template-hash"
)

// MachineDeploymentStrategy describes how to replace existing machines with new ones.
type MachineDeploymentStrategy struct {
	// Type of MachineDeployment. Can be "Recreate" or "RollingUpdate". Default is RollingUpdate.
	// +optional
	Type MachineDeploymentStrategyType

	// Rolling update config params. Present only if MachineDeploymentStrategyType =
	// RollingUpdate.
	//---
	// TODO: Update this to follow our convention for oneOf, whatever we decide it
	// to be.
	// +optional
	RollingUpdate *RollingUpdateMachineDeployment
}

type MachineDeploymentStrategyType string

const (
	// Kill all existing machines before creating new ones.
	RecreateMachineDeploymentStrategyType MachineDeploymentStrategyType = "Recreate"

	// Replace the old MCs by new one using rolling update i.e gradually scale down the old MCs and scale up the new one.
	RollingUpdateMachineDeploymentStrategyType MachineDeploymentStrategyType = "RollingUpdate"
)

// Spec to control the desired behavior of rolling update.
type RollingUpdateMachineDeployment struct {
	// The maximum number of machines that can be unavailable during the update.
	// Value can be an absolute number (ex: 5) or a percentage of desired machines (ex: 10%).
	// Absolute number is calculated from percentage by rounding down.
	// This can not be 0 if MaxSurge is 0.
	// By default, a fixed value of 1 is used.
	// Example: when this is set to 30%, the old MC can be scaled down to 70% of desired machines
	// immediately when the rolling update starts. Once new machines are ready, old MC
	// can be scaled down further, followed by scaling up the new MC, ensuring
	// that the total number of machines available at all times during the update is at
	// least 70% of desired machines.
	// +optional
	MaxUnavailable *intstr.IntOrString

	// The maximum number of machines that can be scheduled above the desired number of
	// machines.
	// Value can be an absolute number (ex: 5) or a percentage of desired machines (ex: 10%).
	// This can not be 0 if MaxUnavailable is 0.
	// Absolute number is calculated from percentage by rounding up.
	// By default, a value of 1 is used.
	// Example: when this is set to 30%, the new MC can be scaled up immediately when
	// the rolling update starts, such that the total number of old and new machines do not exceed
	// 130% of desired machines. Once old machines have been killed,
	// new MC can be scaled up further, ensuring that total number of machines running
	// at any time during the update is atmost 130% of desired machines.
	// +optional
	MaxSurge *intstr.IntOrString
}

// MachineDeploymentStatus is the most recently observed status of the MachineDeployment.
type MachineDeploymentStatus struct {
	// The generation observed by the MachineDeployment controller.
	// +optional
	ObservedGeneration int64

	// Total number of non-terminated machines targeted by this MachineDeployment (their labels match the selector).
	// +optional
	Replicas int32

	// Total number of non-terminated machines targeted by this MachineDeployment that have the desired template spec.
	// +optional
	UpdatedReplicas int32

	// Total number of ready machines targeted by this MachineDeployment.
	// +optional
	ReadyReplicas int32

	// Total number of available machines (ready for at least minReadySeconds) targeted by this MachineDeployment.
	// +optional
	AvailableReplicas int32

	// Total number of unavailable machines targeted by this MachineDeployment. This is the total number of
	// machines that are still required for the MachineDeployment to have 100% available capacity. They may
	// either be machines that are running but not yet available or machines that still have not been created.
	// +optional
	UnavailableReplicas int32

	// Represents the latest available observations of a MachineDeployment's current state.
	// +patchMergeKey=type
	// +patchStrategy=merge
	Conditions []MachineDeploymentCondition

	// Count of hash collisions for the MachineDeployment. The MachineDeployment controller uses this
	// field as a collision avoidance mechanism when it needs to create the name for the
	// newest MachineSet.
	// +optional
	CollisionCount *int32

	// FailedMachines has summary of machines on which lastOperation Failed
	// +optional
	FailedMachines []*MachineSummary
}

type MachineDeploymentConditionType string

// These are valid conditions of a MachineDeployment.
const (
	// Available means the MachineDeployment is available, ie. at least the minimum available
	// replicas required are up and running for at least minReadySeconds.
	MachineDeploymentAvailable MachineDeploymentConditionType = "Available"

	// Progressing means the MachineDeployment is progressing. Progress for a MachineDeployment is
	// considered when a new machine set is created or adopted, and when new machines scale
	// up or old machines scale down. Progress is not estimated for paused MachineDeployments or
	// when progressDeadlineSeconds is not specified.
	MachineDeploymentProgressing MachineDeploymentConditionType = "Progressing"

	// ReplicaFailure is added in a MachineDeployment when one of its machines fails to be created
	// or deleted.
	MachineDeploymentReplicaFailure MachineDeploymentConditionType = "ReplicaFailure"

	// MachineDeploymentFrozen is added in a MachineDeployment when one of its machines fails to be created
	// or deleted.
	MachineDeploymentFrozen MachineDeploymentConditionType = "Frozen"
)

// MachineDeploymentCondition describes the state of a MachineDeployment at a certain point.
type MachineDeploymentCondition struct {
	// Type of MachineDeployment condition.
	Type MachineDeploymentConditionType

	// Status of the condition, one of True, False, Unknown.
	Status ConditionStatus

	// The last time this condition was updated.
	LastUpdateTime metav1.Time

	// Last time the condition transitioned from one status to another.
	LastTransitionTime metav1.Time

	// The reason for the condition's last transition.
	Reason string

	// A human readable message indicating details about the transition.
	Message string
}

// +k8s:deepcopy-gen:interfaces=k8s.io/apimachinery/pkg/runtime.Object

// MachineDeploymentList is a list of MachineDeployments.
type MachineDeploymentList struct {
	metav1.TypeMeta
	// Standard list metadata.
	// +optional
	metav1.ListMeta

	// Items is the list of MachineDeployments.
	Items []MachineDeployment
}

// describes the attributes of a scale subresource
type ScaleSpec struct {
	// desired number of machines for the scaled object.
	// +optional
	Replicas int32
}

// represents the current status of a scale subresource.
type ScaleStatus struct {
	// actual number of observed machines of the scaled object.
	Replicas int32

	// label query over machines that should match the replicas count. More info: http://kubernetes.io/docs/user-guide/labels#label-selectors
	// +optional
	Selector *metav1.LabelSelector

	// label selector for machines that should match the replicas count. This is a serializated
	// version of both map-based and more expressive set-based selectors. This is done to
	// avoid introspection in the clients. The string will be in the same format as the
	// query-param syntax. If the target type only supports map-based selectors, both this
	// field and map-based selector field are populated.
	// More info: https://kubernetes.io/docs/concepts/overview/working-with-objects/labels/#label-selectors
	// +optional
	TargetSelector string
}

// +genclient
// +genclient:noVerbs
// +k8s:deepcopy-gen:interfaces=k8s.io/apimachinery/pkg/runtime.Object

// represents a scaling request for a resource.
type Scale struct {
	metav1.TypeMeta
	// Standard object metadata; More info: https://git.k8s.io/community/contributors/devel/api-conventions.md#metadata.
	// +optional
	metav1.ObjectMeta

	// defines the behavior of the scale. More info: https://git.k8s.io/community/contributors/devel/api-conventions.md#spec-and-status.
	// +optional
	Spec ScaleSpec

	// current status of the scale. More info: https://git.k8s.io/community/contributors/devel/api-conventions.md#spec-and-status. Read-only.
	// +optional
	Status ScaleStatus
}

// +genclient
// +genclient:noStatus
// +k8s:deepcopy-gen:interfaces=k8s.io/apimachinery/pkg/runtime.Object

// MachineClass can be used to templatize and re-use provider configuration
// across multiple Machines / MachineSets / MachineDeployments.
// +k8s:openapi-gen=true
// +resource:path=machineclasses
type MachineClass struct {
	metav1.TypeMeta
	// +optional
	metav1.ObjectMeta
	// Provider-specific configuration to use during node creation.
	ProviderSpec runtime.RawExtension
	// SecretRef stores the necessary secrets such as credetials or userdata.
	SecretRef *corev1.SecretReference
	// Provider is the combination of name and location of cloud-specific drivers.
	// eg. awsdriver//127.0.0.1:8080
	Provider string
}

// +k8s:deepcopy-gen:interfaces=k8s.io/apimachinery/pkg/runtime.Object

// MachineClassList contains a list of MachineClasses
type MachineClassList struct {
	metav1.TypeMeta
	metav1.ListMeta
<<<<<<< HEAD
	Items []MachineClass
=======

	// +optional
	Items []PacketMachineClass
}

// PacketMachineClassSpec is the specification of a cluster.
type PacketMachineClassSpec struct {
	Facility     []string // required
	MachineType  string   // required
	OS           string   // required
	ProjectID    string   // required
	BillingCycle string
	Tags         []string
	SSHKeys      []string
	UserData     string

	SecretRef *corev1.SecretReference

	// TODO add more here
>>>>>>> 09dc94ae
}<|MERGE_RESOLUTION|>--- conflicted
+++ resolved
@@ -725,27 +725,5 @@
 type MachineClassList struct {
 	metav1.TypeMeta
 	metav1.ListMeta
-<<<<<<< HEAD
 	Items []MachineClass
-=======
-
-	// +optional
-	Items []PacketMachineClass
-}
-
-// PacketMachineClassSpec is the specification of a cluster.
-type PacketMachineClassSpec struct {
-	Facility     []string // required
-	MachineType  string   // required
-	OS           string   // required
-	ProjectID    string   // required
-	BillingCycle string
-	Tags         []string
-	SSHKeys      []string
-	UserData     string
-
-	SecretRef *corev1.SecretReference
-
-	// TODO add more here
->>>>>>> 09dc94ae
 }