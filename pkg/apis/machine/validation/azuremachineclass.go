/*
Copyright (c) 2017 SAP SE or an SAP affiliate company. All rights reserved.

Licensed under the Apache License, Version 2.0 (the "License");
you may not use this file except in compliance with the License.
You may obtain a copy of the License at

    http://www.apache.org/licenses/LICENSE-2.0

Unless required by applicable law or agreed to in writing, software
distributed under the License is distributed on an "AS IS" BASIS,
WITHOUT WARRANTIES OR CONDITIONS OF ANY KIND, either express or implied.
See the License for the specific language governing permissions and
limitations under the License.
*/

// Package validation is used to validate all the machine CRD objects
package validation

import (
<<<<<<< HEAD
	"fmt"
	/*"strconv"
=======
>>>>>>> a1a91059
	"strings"

	"github.com/gardener/machine-controller-manager/pkg/apis/machine"

	"k8s.io/apimachinery/pkg/util/validation/field"
)

// ValidateAzureMachineClass validates a AzureMachineClass and returns a list of errors.
func ValidateAzureMachineClass(AzureMachineClass *machine.AzureMachineClass) field.ErrorList {
	return internalValidateAzureMachineClass(AzureMachineClass)
}

func internalValidateAzureMachineClass(AzureMachineClass *machine.AzureMachineClass) field.ErrorList {
	allErrs := field.ErrorList{}
	allErrs = append(allErrs, validateAzureMachineClassSpec(&AzureMachineClass.Spec, field.NewPath("spec"))...)
	return allErrs
}

func validateAzureMachineClassSpec(spec *machine.AzureMachineClassSpec, fldPath *field.Path) field.ErrorList {
	allErrs := field.ErrorList{}

	if "" == spec.Location {
		allErrs = append(allErrs, field.Required(fldPath.Child("location"), "Location is required"))
	}
	if "" == spec.ResourceGroup {
		allErrs = append(allErrs, field.Required(fldPath.Child("resourceGroup"), "ResourceGroup is required"))
	}
	if "" == spec.SubnetInfo.SubnetName {
		allErrs = append(allErrs, field.Required(fldPath.Child("subnetInfo.subnetName"), "SubnetName is required"))
	}
	if "" == spec.SubnetInfo.VnetName {
		allErrs = append(allErrs, field.Required(fldPath.Child("subnetInfo.vnetName"), "VNetName Name is required"))
	}

	allErrs = append(allErrs, validateAzureProperties(spec.Properties, field.NewPath("spec.properties"))...)
	allErrs = append(allErrs, validateSecretRef(spec.SecretRef, field.NewPath("spec.secretRef"))...)
	allErrs = append(allErrs, validateAzureClassSpecTags(spec.Tags, field.NewPath("spec.tags"))...)

	return allErrs
}

func validateAzureClassSpecTags(tags map[string]string, fldPath *field.Path) field.ErrorList {
	allErrs := field.ErrorList{}
	clusterName := ""
	nodeRole := ""

	for key := range tags {
		if strings.Contains(key, "kubernetes.io-cluster-") {
			clusterName = key
		} else if strings.Contains(key, "kubernetes.io-role-") {
			nodeRole = key
		}
	}

	if clusterName == "" {
		allErrs = append(allErrs, field.Required(fldPath.Child("kubernetes.io-cluster-"), "Tag required of the form kubernetes.io-cluster-****"))
	}
	if nodeRole == "" {
		allErrs = append(allErrs, field.Required(fldPath.Child("kubernetes.io-role-"), "Tag required of the form kubernetes.io-role-****"))
	}

	return allErrs
}

func validateAzureProperties(properties machine.AzureVirtualMachineProperties, fldPath *field.Path) field.ErrorList {
	allErrs := field.ErrorList{}

	if properties.HardwareProfile.VMSize == "" {
		allErrs = append(allErrs, field.Required(fldPath.Child("hardwareProfile.vmSize"), "VMSize is required"))
	}

	if properties.StorageProfile.ImageReference.URN == nil || *properties.StorageProfile.ImageReference.URN == "" {
		allErrs = append(allErrs, field.Required(fldPath.Child("storageProfile.imageReference.urn"), "Empty urn"))
	} else {
		splits := strings.Split(*properties.StorageProfile.ImageReference.URN, ":")
		if len(splits) != 4 {
			allErrs = append(allErrs, field.Required(fldPath.Child("storageProfile.imageReference.urn"), "Invalid urn format"))
		} else {
			for _, s := range splits {
				if len(s) == 0 {
					allErrs = append(allErrs, field.Required(fldPath.Child("storageProfile.imageReference.urn"), "Invalid urn format, empty field"))
				}
			}
		}
	}

	if properties.StorageProfile.OsDisk.Caching == "" {
		allErrs = append(allErrs, field.Required(fldPath.Child("storageProfile.osDisk.caching"), "OSDisk caching is required"))
	}
	if properties.StorageProfile.OsDisk.DiskSizeGB <= 0 {
		allErrs = append(allErrs, field.Required(fldPath.Child("storageProfile.osDisk.diskSizeGB"), "OSDisk size must be positive"))
	}
	if properties.StorageProfile.OsDisk.CreateOption == "" {
		allErrs = append(allErrs, field.Required(fldPath.Child("storageProfile.osDisk.createOption"), "OSDisk create option is required"))
	}

	var luns = make(map[int32]int)

	for i, dataDisk := range properties.StorageProfile.DataDisks {
		idxPath := fldPath.Child("storageProfile.dataDisks").Index(i)
		if _, keyExist := luns[dataDisk.Lun]; keyExist {
			luns[dataDisk.Lun]++
		} else {
			luns[dataDisk.Lun] = 1
		}

		if dataDisk.Caching == "" {
			allErrs = append(allErrs, field.Required(idxPath.Child("caching"), "DataDisk caching is required"))
		}
		if dataDisk.DiskSizeGB <= 0 {
			allErrs = append(allErrs, field.Required(idxPath.Child("diskSizeGB"), "DataDisk size must be positive"))
		}
		if dataDisk.CreateOption == "" {
			allErrs = append(allErrs, field.Required(idxPath.Child("createOption"), "DataDisk create option is required"))
		}
		if dataDisk.Lun < 0 {
			allErrs = append(allErrs, field.Required(idxPath.Child("lun"), "DataDisk Lun is required"))
		}
	}

	for lun, number := range luns {
		if number > 1 {
			allErrs = append(allErrs, field.Required(fldPath.Child("storageProfile.dataDisks"), fmt.Sprintf("Data Disk Lun '%s' duplicated %d times, Lun must be unique", lun, number)))
		}
	}

	if properties.OsProfile.AdminUsername == "" {
		allErrs = append(allErrs, field.Required(fldPath.Child("osProfile.adminUsername"), "AdminUsername is required"))
	}

	if properties.Zone == nil && properties.AvailabilitySet == nil {
		allErrs = append(allErrs, field.Forbidden(fldPath.Child("zone|.availabilitySet"), "Machine need to be assigned to a zone or an AvailabilitySet"))
	}
	if properties.Zone != nil && properties.AvailabilitySet != nil {
		allErrs = append(allErrs, field.Forbidden(fldPath.Child("zone|.availabilitySet"), "Machine cannot be assigned to a zone and an AvailabilitySet in parallel"))
	}

	/*
		if properties.OsProfile.LinuxConfiguration.SSH.PublicKeys.Path == "" {
			allErrs = append(allErrs, field.Required(fldPath.Child("osProfile.linuxConfiguration.ssh.publicKeys.path"), "PublicKey path is required"))
		}
		if properties.OsProfile.LinuxConfiguration.SSH.PublicKeys.KeyData == "" {
			allErrs = append(allErrs, field.Required(fldPath.Child("osProfile.linuxConfiguration.ssh.publicKeys.keyData"), "PublicKey data is required"))
		}*/

	return allErrs
}<|MERGE_RESOLUTION|>--- conflicted
+++ resolved
@@ -18,11 +18,7 @@
 package validation
 
 import (
-<<<<<<< HEAD
 	"fmt"
-	/*"strconv"
-=======
->>>>>>> a1a91059
 	"strings"
 
 	"github.com/gardener/machine-controller-manager/pkg/apis/machine"
